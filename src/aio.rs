//! Adds experimental async IO support to redis.
use async_trait::async_trait;
use std::collections::VecDeque;
use std::io;
use std::mem;
use std::net::SocketAddr;
use std::net::ToSocketAddrs;
#[cfg(unix)]
use std::path::Path;
use std::pin::Pin;
use std::task::{self, Poll};

use combine::{parser::combinator::AnySendPartialState, stream::PointerOffset};

#[cfg(all(unix, feature = "tokio-comp"))]
use tokio::net::UnixStream as UnixStreamTokio;

use tokio::{
    io::{AsyncRead, AsyncWrite, AsyncWriteExt},
    sync::{mpsc, oneshot},
};

#[cfg(feature = "tokio-comp")]
use tokio::net::TcpStream as TcpStreamTokio;

#[cfg(any(feature = "tokio-comp", feature = "async-std-comp"))]
use tokio_util::codec::Decoder;

<<<<<<< HEAD
#[cfg(unix)]
use futures_util::future::Either;
use futures_util::TryStreamExt;
=======
>>>>>>> cc9863b3
use futures_util::{
    future::{Future, FutureExt, TryFutureExt},
    ready,
    sink::Sink,
    stream::{Stream, StreamExt},
};

use pin_project_lite::pin_project;
use tokio_util::codec::FramedRead;

use crate::cmd::{cmd, Cmd};
<<<<<<< HEAD
use crate::connection::{ConnectionAddr, ConnectionInfo, Msg};
=======
use crate::types::{ErrorKind, RedisError, RedisFuture, RedisResult, Value};

use crate::connection::{ConnectionAddr, ConnectionInfo};

#[cfg(any(feature = "tokio-comp", feature = "async-std-comp"))]
>>>>>>> cc9863b3
use crate::parser::ValueCodec;
use crate::types::{ErrorKind, RedisError, RedisFuture, RedisResult, Value};
use crate::{from_redis_value, ToRedisArgs};

#[cfg(feature = "async-std-comp")]
use crate::aio_async_std;

/// Represents the ability of connecting via TCP or via Unix socket
#[async_trait]
pub(crate) trait Connect {
    /// Performs a TCP connection
    async fn connect_tcp(socket_addr: SocketAddr) -> RedisResult<ActualConnection>;
    /// Performans an UNIX connection
    #[cfg(unix)]
    async fn connect_unix(path: &Path) -> RedisResult<ActualConnection>;
}

#[cfg(feature = "tokio-comp")]
mod tokio_aio {
    use super::{async_trait, ActualConnection, Connect, RedisResult, SocketAddr, TcpStreamTokio};

    #[cfg(unix)]
    use super::{Path, UnixStreamTokio};

    pub struct Tokio;

    #[async_trait]
    impl Connect for Tokio {
        async fn connect_tcp(socket_addr: SocketAddr) -> RedisResult<ActualConnection> {
            Ok(TcpStreamTokio::connect(&socket_addr)
                .await
                .map(ActualConnection::TcpTokio)?)
        }
        #[cfg(unix)]
        async fn connect_unix(path: &Path) -> RedisResult<ActualConnection> {
            Ok(UnixStreamTokio::connect(path)
                .await
                .map(ActualConnection::UnixTokio)?)
        }
    }
}

/// Represents an async Connection (TCP or Unix. Tokio or Async Std)
pub(crate) enum ActualConnection {
    /// Represents a Tokio TCP connection.
    #[cfg(feature = "tokio-comp")]
    TcpTokio(TcpStreamTokio),
    /// Represents a Tokio Unix connection.
    #[cfg(unix)]
    #[cfg(feature = "tokio-comp")]
    UnixTokio(UnixStreamTokio),
    /// Represents an Async_std TCP connection.
    #[cfg(feature = "async-std-comp")]
    TcpAsyncStd(aio_async_std::TcpStreamAsyncStdWrapped),
    /// Represents an Async_std Unix connection.
    #[cfg(feature = "async-std-comp")]
    #[cfg(unix)]
    UnixAsyncStd(aio_async_std::UnixStreamAsyncStdWrapped),
}

impl AsyncWrite for ActualConnection {
    fn poll_write(
        mut self: Pin<&mut Self>,
        cx: &mut task::Context,
        buf: &[u8],
    ) -> Poll<io::Result<usize>> {
        match &mut *self {
            #[cfg(feature = "tokio-comp")]
            ActualConnection::TcpTokio(r) => Pin::new(r).poll_write(cx, buf),
            #[cfg(unix)]
            #[cfg(feature = "tokio-comp")]
            ActualConnection::UnixTokio(r) => Pin::new(r).poll_write(cx, buf),
            #[cfg(feature = "async-std-comp")]
            ActualConnection::TcpAsyncStd(r) => Pin::new(r).poll_write(cx, buf),
            #[cfg(feature = "async-std-comp")]
            #[cfg(unix)]
            ActualConnection::UnixAsyncStd(r) => Pin::new(r).poll_write(cx, buf),
        }
    }

    fn poll_flush(mut self: Pin<&mut Self>, cx: &mut task::Context) -> Poll<io::Result<()>> {
        match &mut *self {
            #[cfg(feature = "tokio-comp")]
            ActualConnection::TcpTokio(r) => Pin::new(r).poll_flush(cx),
            #[cfg(unix)]
            #[cfg(feature = "tokio-comp")]
            ActualConnection::UnixTokio(r) => Pin::new(r).poll_flush(cx),
            #[cfg(feature = "async-std-comp")]
            ActualConnection::TcpAsyncStd(r) => Pin::new(r).poll_flush(cx),
            #[cfg(feature = "async-std-comp")]
            #[cfg(unix)]
            ActualConnection::UnixAsyncStd(r) => Pin::new(r).poll_flush(cx),
        }
    }

    fn poll_shutdown(mut self: Pin<&mut Self>, cx: &mut task::Context) -> Poll<io::Result<()>> {
        match &mut *self {
            #[cfg(feature = "tokio-comp")]
            ActualConnection::TcpTokio(r) => Pin::new(r).poll_shutdown(cx),
            #[cfg(unix)]
            #[cfg(feature = "tokio-comp")]
            ActualConnection::UnixTokio(r) => Pin::new(r).poll_shutdown(cx),
            #[cfg(feature = "async-std-comp")]
            ActualConnection::TcpAsyncStd(r) => Pin::new(r).poll_shutdown(cx),
            #[cfg(feature = "async-std-comp")]
            #[cfg(unix)]
            ActualConnection::UnixAsyncStd(r) => Pin::new(r).poll_shutdown(cx),
        }
    }
}

impl AsyncRead for ActualConnection {
    fn poll_read(
        mut self: Pin<&mut Self>,
        cx: &mut task::Context,
        buf: &mut [u8],
    ) -> Poll<io::Result<usize>> {
        match &mut *self {
            #[cfg(feature = "tokio-comp")]
            ActualConnection::TcpTokio(r) => Pin::new(r).poll_read(cx, buf),
            #[cfg(unix)]
            #[cfg(feature = "tokio-comp")]
            ActualConnection::UnixTokio(r) => Pin::new(r).poll_read(cx, buf),
            #[cfg(feature = "async-std-comp")]
            ActualConnection::TcpAsyncStd(r) => Pin::new(r).poll_read(cx, buf),
            #[cfg(feature = "async-std-comp")]
            #[cfg(unix)]
            ActualConnection::UnixAsyncStd(r) => Pin::new(r).poll_read(cx, buf),
        }
    }
}

/// Represents a `PubSub` connection.
pub struct PubSub(Connection);

impl PubSub {
    fn new(con: Connection) -> Self {
        Self(con)
    }

    /// Subscribes to a new channel.
    pub async fn subscribe<T: ToRedisArgs>(&mut self, channel: T) -> RedisResult<()> {
        Ok(cmd("SUBSCRIBE")
            .arg(channel)
            .query_async(&mut self.0)
            .await?)
    }

    /// Subscribes to a new channel with a pattern.
    pub async fn psubscribe<T: ToRedisArgs>(&mut self, pchannel: T) -> RedisResult<()> {
        Ok(cmd("PSUBSCRIBE")
            .arg(pchannel)
            .query_async(&mut self.0)
            .await?)
    }

    /// Unsubscribes from a channel.
    pub async fn unsubscribe<T: ToRedisArgs>(&mut self, channel: T) -> RedisResult<()> {
        Ok(cmd("UNSUBSCRIBE")
            .arg(channel)
            .query_async(&mut self.0)
            .await?)
    }

    /// Unsubscribes from a channel with a pattern.
    pub async fn punsubscribe<T: ToRedisArgs>(&mut self, pchannel: T) -> RedisResult<()> {
        Ok(cmd("PUNSUBSCRIBE")
            .arg(pchannel)
            .query_async(&mut self.0)
            .await?)
    }

    /// Returns [`Stream`] of [`Msg`]s from this [`PubSub`]s subscriptions.
    ///
    /// The message itself is still generic and can be converted into an appropriate type through
    /// the helper methods on it.
    pub fn on_message<'a>(&'a mut self) -> impl Stream<Item = Msg> + 'a {
        FramedRead::new(&mut self.0.con, ValueCodec::default())
            .into_stream()
            .filter_map(|msg| Box::pin(async move { Msg::from_value(&msg.ok()?) }))
    }

    /// Exits from `PubSub` mode and converts [`PubSub`] into [`Connection`].
    pub async fn into_connection(mut self) -> Connection {
        self.0.exit_pubsub().await.ok();

        self.0
    }
}

/// Represents a stateful redis TCP connection.
pub struct Connection {
    con: ActualConnection,
    buf: Vec<u8>,
    decoder: combine::stream::Decoder<AnySendPartialState, PointerOffset<[u8]>>,
    db: i64,

    /// Flag indicating whether the connection was left in the PubSub state after dropping `PubSub`.
    ///
    /// This flag is checked when attempting to send a command, and if it's raised, we attempt to
    /// exit the pubsub state before executing the new request.
    pubsub: bool,
}

impl Connection {
    /// Converts this [`Connection`] into [`PubSub`].
    pub fn into_pubsub(self) -> PubSub {
        PubSub::new(self)
    }

    /// Fetches a single response from the connection.
    async fn read_response(&mut self) -> RedisResult<Value> {
        crate::parser::parse_redis_value_async(&mut self.decoder, &mut self.con).await
    }

    /// Brings [`Connection`] out of `PubSub` mode.
    ///
    /// This will unsubscribe this [`Connection`] from all subscriptions.
    ///
    /// If this function returns error then on all command send tries will be performed attempt
    /// to exit from `PubSub` mode until it will be successful.
    async fn exit_pubsub(&mut self) -> RedisResult<()> {
        let res = self.clear_active_subscriptions().await;
        if res.is_ok() {
            self.pubsub = false;
        } else {
            // Raise the pubsub flag to indicate the connection is "stuck" in that state.
            self.pubsub = true;
        }

        res
    }

    /// Get the inner connection out of a PubSub
    ///
    /// Any active subscriptions are unsubscribed. In the event of an error, the connection is
    /// dropped.
    async fn clear_active_subscriptions(&mut self) -> RedisResult<()> {
        // Responses to unsubscribe commands return in a 3-tuple with values
        // ("unsubscribe" or "punsubscribe", name of subscription removed, count of remaining subs).
        // The "count of remaining subs" includes both pattern subscriptions and non pattern
        // subscriptions. Thus, to accurately drain all unsubscribe messages received from the
        // server, both commands need to be executed at once.
        {
            // Prepare both unsubscribe commands
            let unsubscribe = crate::Pipeline::new()
                .add_command(cmd("UNSUBSCRIBE"))
                .add_command(cmd("PUNSUBSCRIBE"))
                .get_packed_pipeline();

            // Execute commands
            self.con.write_all(&unsubscribe).await?;
        }

        // Receive responses
        //
        // There will be at minimum two responses - 1 for each of punsubscribe and unsubscribe
        // commands. There may be more responses if there are active subscriptions. In this case,
        // messages are received until the _subscription count_ in the responses reach zero.
        let mut received_unsub = false;
        let mut received_punsub = false;
        loop {
            let res: (Vec<u8>, (), isize) = from_redis_value(&self.read_response().await?)?;

            match res.0.first() {
                Some(&b'u') => received_unsub = true,
                Some(&b'p') => received_punsub = true,
                _ => (),
            }

            if received_unsub && received_punsub && res.2 == 0 {
                break;
            }
        }

        // Finally, the connection is back in its normal state since all subscriptions were
        // cancelled *and* all unsubscribe messages were received.
        Ok(())
    }
}

/// Opens a connection.
#[cfg(feature = "tokio-comp")]
pub async fn connect_tokio(connection_info: &ConnectionInfo) -> RedisResult<Connection> {
    let con = connect_simple::<tokio_aio::Tokio>(connection_info).await?;

    prepare_connection(con, connection_info).await
}

/// Opens a connection.
#[cfg(feature = "async-std-comp")]
pub async fn connect_async_std(connection_info: &ConnectionInfo) -> RedisResult<Connection> {
    let con = connect_simple::<aio_async_std::AsyncStd>(connection_info).await?;

    prepare_connection(con, connection_info).await
}

async fn prepare_connection(
    con: ActualConnection,
    connection_info: &ConnectionInfo,
) -> RedisResult<Connection> {
    let mut rv = Connection {
        con,
        buf: Vec::new(),
        decoder: combine::stream::Decoder::new(),
        db: connection_info.db,
        pubsub: false,
    };

    authenticate(connection_info, &mut rv).await?;

    Ok(rv)
}

async fn authenticate<C>(connection_info: &ConnectionInfo, con: &mut C) -> RedisResult<()>
where
    C: ConnectionLike,
{
    if let Some(passwd) = &connection_info.passwd {
        match cmd("AUTH").arg(passwd).query_async(con).await {
            Ok(Value::Okay) => (),
            _ => {
                fail!((
                    ErrorKind::AuthenticationFailed,
                    "Password authentication failed"
                ));
            }
        }
    }

    if connection_info.db != 0 {
        match cmd("SELECT").arg(connection_info.db).query_async(con).await {
            Ok(Value::Okay) => (),
            _ => fail!((
                ErrorKind::ResponseError,
                "Redis server refused to switch database"
            )),
        }
    }

    Ok(())
}

async fn connect_simple<T: Connect>(
    connection_info: &ConnectionInfo,
) -> RedisResult<ActualConnection> {
    Ok(match *connection_info.addr {
        ConnectionAddr::Tcp(ref host, port) => {
            let socket_addr = get_socket_addrs(host, port)?;

            <T>::connect_tcp(socket_addr).await?
        }

        #[cfg(unix)]
        ConnectionAddr::Unix(ref path) => <T>::connect_unix(path).await?,

        #[cfg(not(unix))]
        ConnectionAddr::Unix(_) => {
            return Err(RedisError::from((
                ErrorKind::InvalidClientConfig,
                "Cannot connect to unix sockets \
                 on this platform",
            )))
        }
    })
}

fn get_socket_addrs(host: &str, port: u16) -> RedisResult<SocketAddr> {
    let mut socket_addrs = (&host[..], port).to_socket_addrs()?;
    match socket_addrs.next() {
        Some(socket_addr) => Ok(socket_addr),
        None => Err(RedisError::from((
            ErrorKind::InvalidClientConfig,
            "No address found for host",
        ))),
    }
}

/// An async abstraction over connections.
pub trait ConnectionLike: Sized {
    /// Sends an already encoded (packed) command into the TCP socket and
    /// reads the single response from it.
    fn req_packed_command<'a>(&'a mut self, cmd: &'a Cmd) -> RedisFuture<'a, Value>;

    /// Sends multiple already encoded (packed) command into the TCP socket
    /// and reads `count` responses from it.  This is used to implement
    /// pipelining.
    fn req_packed_commands<'a>(
        &'a mut self,
        cmd: &'a crate::Pipeline,
        offset: usize,
        count: usize,
    ) -> RedisFuture<'a, Vec<Value>>;

    /// Returns the database this connection is bound to.  Note that this
    /// information might be unreliable because it's initially cached and
    /// also might be incorrect if the connection like object is not
    /// actually connected.
    fn get_db(&self) -> i64;
}

impl ConnectionLike for Connection {
    fn req_packed_command<'a>(&'a mut self, cmd: &'a Cmd) -> RedisFuture<'a, Value> {
        (async move {
            if self.pubsub {
                self.exit_pubsub().await?;
            }
            self.buf.clear();
            cmd.write_packed_command(&mut self.buf);
            self.con.write_all(&self.buf).await?;
            self.read_response().await
        })
        .boxed()
    }

    fn req_packed_commands<'a>(
        &'a mut self,
        cmd: &'a crate::Pipeline,
        offset: usize,
        count: usize,
    ) -> RedisFuture<'a, Vec<Value>> {
        (async move {
            if self.pubsub {
                self.exit_pubsub().await?;
            }

            self.buf.clear();
            cmd.write_packed_pipeline(&mut self.buf);
            self.con.write_all(&self.buf).await?;

            for _ in 0..offset {
                self.read_response().await?;
            }

            let mut rv = Vec::with_capacity(count);
            for _ in 0..count {
                rv.push(self.read_response().await?);
            }

            Ok(rv)
        })
        .boxed()
    }

    fn get_db(&self) -> i64 {
        self.db
    }
}

// Senders which the result of a single request are sent through
type PipelineOutput<O, E> = oneshot::Sender<Result<Vec<O>, E>>;

struct InFlight<O, E> {
    output: PipelineOutput<O, E>,
    response_count: usize,
    buffer: Vec<O>,
}

// A single message sent through the pipeline
struct PipelineMessage<S, I, E> {
    input: S,
    output: PipelineOutput<I, E>,
    response_count: usize,
}

/// Wrapper around a `Stream + Sink` where each item sent through the `Sink` results in one or more
/// items being output by the `Stream` (the number is specified at time of sending). With the
/// interface provided by `Pipeline` an easy interface of request to response, hiding the `Stream`
/// and `Sink`.
struct Pipeline<SinkItem, I, E>(mpsc::Sender<PipelineMessage<SinkItem, I, E>>);

impl<SinkItem, I, E> Clone for Pipeline<SinkItem, I, E> {
    fn clone(&self) -> Self {
        Pipeline(self.0.clone())
    }
}

pin_project! {
    struct PipelineSink<T, I, E> {
        #[pin]
        sink_stream: T,
        in_flight: VecDeque<InFlight<I, E>>,
        error: Option<E>,
    }
}

impl<T, I, E> PipelineSink<T, I, E>
where
    T: Stream<Item = Result<I, E>> + 'static,
{
    fn new<SinkItem>(sink_stream: T) -> Self
    where
        T: Sink<SinkItem, Error = E> + Stream<Item = Result<I, E>> + 'static,
    {
        PipelineSink {
            sink_stream,
            in_flight: VecDeque::new(),
            error: None,
        }
    }

    // Read messages from the stream and send them back to the caller
    fn poll_read(mut self: Pin<&mut Self>, cx: &mut task::Context) -> Poll<Result<(), ()>> {
        loop {
            let item = match ready!(self.as_mut().project().sink_stream.poll_next(cx)) {
                Some(Ok(item)) => Ok(item),
                Some(Err(err)) => Err(err),
                // The redis response stream is not going to produce any more items so we `Err`
                // to break out of the `forward` combinator and stop handling requests
                None => return Poll::Ready(Err(())),
            };
            self.as_mut().send_result(item);
        }
    }

    fn send_result(self: Pin<&mut Self>, result: Result<I, E>) {
        let self_ = self.project();
        let response = {
            let entry = match self_.in_flight.front_mut() {
                Some(entry) => entry,
                None => return,
            };
            match result {
                Ok(item) => {
                    entry.buffer.push(item);
                    if entry.response_count > entry.buffer.len() {
                        // Need to gather more response values
                        return;
                    }
                    Ok(mem::replace(&mut entry.buffer, Vec::new()))
                }
                // If we fail we must respond immediately
                Err(err) => Err(err),
            }
        };

        let entry = self_.in_flight.pop_front().unwrap();
        // `Err` means that the receiver was dropped in which case it does not
        // care about the output and we can continue by just dropping the value
        // and sender
        entry.output.send(response).ok();
    }
}

impl<SinkItem, T, I, E> Sink<PipelineMessage<SinkItem, I, E>> for PipelineSink<T, I, E>
where
    T: Sink<SinkItem, Error = E> + Stream<Item = Result<I, E>> + 'static,
{
    type Error = ();

    // Retrieve incoming messages and write them to the sink
    fn poll_ready(
        mut self: Pin<&mut Self>,
        cx: &mut task::Context,
    ) -> Poll<Result<(), Self::Error>> {
        match ready!(self.as_mut().project().sink_stream.poll_ready(cx)) {
            Ok(()) => Ok(()).into(),
            Err(err) => {
                *self.project().error = Some(err);
                Ok(()).into()
            }
        }
    }

    fn start_send(
        mut self: Pin<&mut Self>,
        PipelineMessage {
            input,
            output,
            response_count,
        }: PipelineMessage<SinkItem, I, E>,
    ) -> Result<(), Self::Error> {
        let self_ = self.as_mut().project();
        if let Some(err) = self_.error.take() {
            let _ = output.send(Err(err));
            return Err(());
        }
        match self_.sink_stream.start_send(input) {
            Ok(()) => {
                self_.in_flight.push_back(InFlight {
                    output,
                    response_count,
                    buffer: Vec::new(),
                });
                Ok(())
            }
            Err(err) => {
                let _ = output.send(Err(err));
                Err(())
            }
        }
    }

    fn poll_flush(
        mut self: Pin<&mut Self>,
        cx: &mut task::Context,
    ) -> Poll<Result<(), Self::Error>> {
        ready!(self
            .as_mut()
            .project()
            .sink_stream
            .poll_flush(cx)
            .map_err(|err| {
                self.as_mut().send_result(Err(err));
            }))?;
        self.poll_read(cx)
    }

    fn poll_close(
        mut self: Pin<&mut Self>,
        cx: &mut task::Context,
    ) -> Poll<Result<(), Self::Error>> {
        // No new requests will come in after the first call to `close` but we need to complete any
        // in progress requests before closing
        if !self.in_flight.is_empty() {
            ready!(self.as_mut().poll_flush(cx))?;
        }
        let this = self.as_mut().project();
        this.sink_stream.poll_close(cx).map_err(|err| {
            self.send_result(Err(err));
        })
    }
}

impl<SinkItem, I, E> Pipeline<SinkItem, I, E>
where
    SinkItem: Send + 'static,
    I: Send + 'static,
    E: Send + 'static,
{
    fn new<T>(sink_stream: T) -> (Self, impl Future<Output = ()>)
    where
        T: Sink<SinkItem, Error = E> + Stream<Item = Result<I, E>> + 'static,
        T: Send + 'static,
        T::Item: Send,
        T::Error: Send,
        T::Error: ::std::fmt::Debug,
    {
        const BUFFER_SIZE: usize = 50;
        let (sender, receiver) = mpsc::channel(BUFFER_SIZE);
        let f = receiver
            .map(Ok)
            .forward(PipelineSink::new::<SinkItem>(sink_stream))
            .map(|_| ());
        (Pipeline(sender), f)
    }

    // `None` means that the stream was out of items causing that poll loop to shut down.
    async fn send(&mut self, item: SinkItem) -> Result<I, Option<E>> {
        self.send_recv_multiple(item, 1)
            // We can unwrap since we do a request for `1` item
            .map_ok(|mut item| item.pop().unwrap())
            .await
    }

    async fn send_recv_multiple(
        &mut self,
        input: SinkItem,
        count: usize,
    ) -> Result<Vec<I>, Option<E>> {
        let (sender, receiver) = oneshot::channel();

        self.0
            .send(PipelineMessage {
                input,
                response_count: count,
                output: sender,
            })
            .map_err(|_| None)
            .and_then(|_| {
                receiver.map(|result| {
                    match result {
                        Ok(result) => result.map_err(Some),
                        Err(_) => {
                            // The `sender` was dropped which likely means that the stream part
                            // failed for one reason or another
                            Err(None)
                        }
                    }
                })
            })
            .await
    }
}

/// A connection object which can be cloned, allowing requests to be be sent concurrently
/// on the same underlying connection (tcp/unix socket).
#[derive(Clone)]
pub struct MultiplexedConnection {
    pipeline: Pipeline<Vec<u8>, Value, RedisError>,
    db: i64,
}

impl MultiplexedConnection {
    /// Creates a multiplexed connection from a connection and executor.
    #[cfg(feature = "tokio-comp")]
    pub(crate) async fn new_tokio(
        connection_info: &ConnectionInfo,
    ) -> RedisResult<(Self, impl Future<Output = ()>)> {
        let con = connect_simple::<tokio_aio::Tokio>(connection_info).await?;
        Ok(MultiplexedConnection::create_connection(connection_info, con).await?)
    }
    /// Creates a multiplexed connection from a connection and executor.
    #[cfg(feature = "async-std-comp")]
    pub(crate) async fn new_async_std(
        connection_info: &ConnectionInfo,
    ) -> RedisResult<(Self, impl Future<Output = ()>)> {
        let con = connect_simple::<aio_async_std::AsyncStd>(connection_info).await?;
        MultiplexedConnection::create_connection(connection_info, con).await
    }

    async fn create_connection(
        connection_info: &ConnectionInfo,
        con: ActualConnection,
    ) -> RedisResult<(Self, impl Future<Output = ()>)> {
        fn boxed(
            f: impl Future<Output = ()> + Send + 'static,
        ) -> Pin<Box<dyn Future<Output = ()> + Send>> {
            Box::pin(f)
        }

        #[cfg(all(not(feature = "tokio-comp"), not(feature = "async-std-comp")))]
        compile_error!("tokio-comp or async-std-comp features required for aio feature");

        let (pipeline, driver) = match con {
            #[cfg(feature = "tokio-comp")]
            ActualConnection::TcpTokio(tcp) => {
                let codec = ValueCodec::default().framed(tcp);
                let (pipeline, driver) = Pipeline::new(codec);
                (pipeline, boxed(driver))
            }
            #[cfg(feature = "async-std-comp")]
            ActualConnection::TcpAsyncStd(tcp) => {
                let codec = ValueCodec::default().framed(tcp);
                let (pipeline, driver) = Pipeline::new(codec);
                (pipeline, boxed(driver))
            }
            #[cfg(unix)]
            #[cfg(feature = "tokio-comp")]
            ActualConnection::UnixTokio(unix) => {
                let codec = ValueCodec::default().framed(unix);
                let (pipeline, driver) = Pipeline::new(codec);

                (pipeline, boxed(driver))
            }
            #[cfg(unix)]
            #[cfg(feature = "async-std-comp")]
            ActualConnection::UnixAsyncStd(unix) => {
                let codec = ValueCodec::default().framed(unix);
                let (pipeline, driver) = Pipeline::new(codec);
                (pipeline, boxed(driver))
            }
        };
        let mut con = MultiplexedConnection {
            pipeline,
            db: connection_info.db,
        };
        authenticate(connection_info, &mut con).await?;
        Ok((con, driver))
    }
}

impl ConnectionLike for MultiplexedConnection {
    fn req_packed_command<'a>(&'a mut self, cmd: &'a Cmd) -> RedisFuture<'a, Value> {
        (async move {
            let value = self
                .pipeline
                .send(cmd.get_packed_command())
                .await
                .map_err(|err| {
                    err.unwrap_or_else(|| {
                        RedisError::from(io::Error::from(io::ErrorKind::BrokenPipe))
                    })
                })?;
            Ok(value)
        })
        .boxed()
    }

    fn req_packed_commands<'a>(
        &'a mut self,
        cmd: &'a crate::Pipeline,
        offset: usize,
        count: usize,
    ) -> RedisFuture<'a, Vec<Value>> {
        (async move {
            let mut value = self
                .pipeline
                .send_recv_multiple(cmd.get_packed_pipeline(), offset + count)
                .await
                .map_err(|err| {
                    err.unwrap_or_else(|| {
                        RedisError::from(io::Error::from(io::ErrorKind::BrokenPipe))
                    })
                })?;

            value.drain(..offset);
            Ok(value)
        })
        .boxed()
    }

    fn get_db(&self) -> i64 {
        self.db
    }
}

#[cfg(feature = "connection-manager")]
mod connection_manager {
    use super::*;

    use std::sync::Arc;

    use arc_swap::{self, ArcSwap};
    use futures::future::{self, Shared};
    use futures_util::future::BoxFuture;

    /// A `ConnectionManager` is a proxy that wraps a [multiplexed
    /// connection][multiplexed-connection] and automatically reconnects to the
    /// server when necessary.
    ///
    /// Like the [`MultiplexedConnection`][multiplexed-connection], this
    /// manager can be cloned, allowing requests to be be sent concurrently on
    /// the same underlying connection (tcp/unix socket).
    ///
    /// ## Behavior
    ///
    /// - When creating an instance of the `ConnectionManager`, an initial
    ///   connection will be established and awaited. Connection errors will be
    ///   returned directly.
    /// - When a command sent to the server fails with an error that represents
    ///   a "connection dropped" condition, that error will be passed on to the
    ///   user, but it will trigger a reconnection in the background.
    /// - The reconnect code will atomically swap the current (dead) connection
    ///   with a future that will eventually resolve to a `MultiplexedConnection`
    ///   or to a `RedisError`
    /// - All commands that are issued after the reconnect process has been
    ///   initiated, will have to await the connection future.
    /// - If reconnecting fails, all pending commands will be failed as well. A
    ///   new reconnection attempt will be triggered if the error is an I/O error.
    ///
    /// [multiplexed-connection]: struct.MultiplexedConnection.html
    #[derive(Clone)]
    pub struct ConnectionManager {
        /// Information used for the connection. This is needed to be able to reconnect.
        connection_info: ConnectionInfo,
        /// The connection future.
        ///
        /// The `ArcSwap` is required to be able to replace the connection
        /// without making the `ConnectionManager` mutable.
        connection: Arc<ArcSwap<SharedRedisFuture<MultiplexedConnection>>>,
    }

    /// A `RedisResult` that can be cloned because `RedisError` is behind an `Arc`.
    type CloneableRedisResult<T> = Result<T, Arc<RedisError>>;

    /// Type alias for a shared boxed future that will resolve to a `CloneableRedisResult`.
    type SharedRedisFuture<T> = Shared<BoxFuture<'static, CloneableRedisResult<T>>>;

    impl ConnectionManager {
        /// Connect to the server and store the connection inside the returned `ConnectionManager`.
        ///
        /// This requires the `connection-manager` feature, which will also pull in
        /// the Tokio executor.
        pub async fn new(connection_info: ConnectionInfo) -> RedisResult<Self> {
            // Create a MultiplexedConnection and wait for it to be established

            #[cfg(all(feature = "tokio-comp", not(feature = "async-std-comp")))]
            let con = connect_simple::<tokio_aio::Tokio>(&connection_info).await?;

            #[cfg(all(not(feature = "tokio-comp"), feature = "async-std-comp"))]
            let con = connect_simple::<aio_async_std::AsyncStd>(&connection_info).await?;

            #[cfg(all(feature = "tokio-comp", feature = "async-std-comp"))]
            let con = if tokio::runtime::Handle::try_current().is_ok() {
                connect_simple::<tokio_aio::Tokio>(&connection_info).await?
            } else {
                connect_simple::<aio_async_std::AsyncStd>(&connection_info).await?
            };

            #[cfg(all(not(feature = "tokio-comp"), not(feature = "async-std-comp")))]
            compile_error!("tokio-comp or async-std-comp features required for aio feature");

            let (connection, driver) =
                MultiplexedConnection::create_connection(&connection_info, con).await?;

            // Spawn the driver that drives the connection future
            tokio::spawn(driver);

            // Wrap the connection in an `ArcSwap` instance for fast atomic access
            Ok(Self {
                connection_info,
                connection: Arc::new(ArcSwap::from_pointee(
                    future::ok(connection).boxed().shared(),
                )),
            })
        }

        /// Reconnect and overwrite the old connection.
        ///
        /// The `current` guard points to the shared future that was active
        /// when the connection loss was detected.
        fn reconnect(
            &self,
            current: arc_swap::Guard<'_, Arc<SharedRedisFuture<MultiplexedConnection>>>,
        ) {
            let connection_info = self.connection_info.clone();
            let new_connection: SharedRedisFuture<MultiplexedConnection> = async move {
                #[cfg(all(feature = "tokio-comp", not(feature = "async-std-comp")))]
                let con = connect_simple::<tokio_aio::Tokio>(&connection_info).await?;

                #[cfg(all(not(feature = "tokio-comp"), feature = "async-std-comp"))]
                let con = connect_simple::<aio_async_std::AsyncStd>(&connection_info).await?;

                #[cfg(all(feature = "tokio-comp", feature = "async-std-comp"))]
                let con = if tokio::runtime::Handle::try_current().is_ok() {
                    connect_simple::<tokio_aio::Tokio>(&connection_info).await?
                } else {
                    connect_simple::<aio_async_std::AsyncStd>(&connection_info).await?
                };

                #[cfg(all(not(feature = "tokio-comp"), not(feature = "async-std-comp")))]
                compile_error!("tokio-comp or async-std-comp features required for aio feature");

                let (new_connection, driver) =
                    MultiplexedConnection::create_connection(&connection_info, con).await?;

                tokio::spawn(driver);
                Ok(new_connection)
            }
            .boxed()
            .shared();

            // Update the connection in the connection manager
            let new_connection_arc = Arc::new(new_connection.clone());
            let prev = self
                .connection
                .compare_and_swap(&current, new_connection_arc);

            // If the swap happened...
            if Arc::ptr_eq(&prev, &current) {
                // ...start the connection attempt immediately but do not wait on it.
                tokio::spawn(new_connection);
            }
        }
    }

    /// Handle a command result. If the connection was dropped, reconnect.
    macro_rules! reconnect_if_dropped {
        ($self:expr, $result:expr, $current:expr) => {
            if let Err(ref e) = $result {
                if e.is_connection_dropped() {
                    $self.reconnect($current);
                }
            }
        };
    }

    /// Handle a connection result. If there's an I/O error, reconnect.
    /// Propagate any error.
    macro_rules! reconnect_if_io_error {
        ($self:expr, $result:expr, $current:expr) => {
            if let Err(e) = $result {
                if e.is_io_error() {
                    $self.reconnect($current);
                }
                return Err(e);
            }
        };
    }

    impl ConnectionLike for ConnectionManager {
        fn req_packed_command<'a>(&'a mut self, cmd: &'a Cmd) -> RedisFuture<'a, Value> {
            (async move {
                // Clone connection to avoid having to lock the ArcSwap in write mode
                let guard = self.connection.load();
                let connection_result = (**guard)
                    .clone()
                    .await
                    .map_err(|e| e.clone_mostly("Reconnecting failed"));
                reconnect_if_io_error!(self, connection_result, guard);
                let result = connection_result?.req_packed_command(cmd).await;
                reconnect_if_dropped!(self, &result, guard);
                result
            })
            .boxed()
        }

        fn req_packed_commands<'a>(
            &'a mut self,
            cmd: &'a crate::Pipeline,
            offset: usize,
            count: usize,
        ) -> RedisFuture<'a, Vec<Value>> {
            (async move {
                // Clone shared connection future to avoid having to lock the ArcSwap in write mode
                let guard = self.connection.load();
                let connection_result = (**guard)
                    .clone()
                    .await
                    .map_err(|e| e.clone_mostly("Reconnecting failed"));
                reconnect_if_io_error!(self, connection_result, guard);
                let result = connection_result?
                    .req_packed_commands(cmd, offset, count)
                    .await;
                reconnect_if_dropped!(self, &result, guard);
                result
            })
            .boxed()
        }

        fn get_db(&self) -> i64 {
            self.connection_info.db
        }
    }
}

#[cfg(feature = "connection-manager")]
pub use connection_manager::ConnectionManager;<|MERGE_RESOLUTION|>--- conflicted
+++ resolved
@@ -26,32 +26,20 @@
 #[cfg(any(feature = "tokio-comp", feature = "async-std-comp"))]
 use tokio_util::codec::Decoder;
 
-<<<<<<< HEAD
-#[cfg(unix)]
-use futures_util::future::Either;
-use futures_util::TryStreamExt;
-=======
->>>>>>> cc9863b3
 use futures_util::{
     future::{Future, FutureExt, TryFutureExt},
     ready,
     sink::Sink,
-    stream::{Stream, StreamExt},
+    stream::{Stream, StreamExt, TryStreamExt as _},
 };
 
 use pin_project_lite::pin_project;
-use tokio_util::codec::FramedRead;
 
 use crate::cmd::{cmd, Cmd};
-<<<<<<< HEAD
-use crate::connection::{ConnectionAddr, ConnectionInfo, Msg};
-=======
-use crate::types::{ErrorKind, RedisError, RedisFuture, RedisResult, Value};
-
+use crate::connection::Msg;
 use crate::connection::{ConnectionAddr, ConnectionInfo};
 
 #[cfg(any(feature = "tokio-comp", feature = "async-std-comp"))]
->>>>>>> cc9863b3
 use crate::parser::ValueCodec;
 use crate::types::{ErrorKind, RedisError, RedisFuture, RedisResult, Value};
 use crate::{from_redis_value, ToRedisArgs};
@@ -229,7 +217,7 @@
     /// The message itself is still generic and can be converted into an appropriate type through
     /// the helper methods on it.
     pub fn on_message<'a>(&'a mut self) -> impl Stream<Item = Msg> + 'a {
-        FramedRead::new(&mut self.0.con, ValueCodec::default())
+        ValueCodec::default().framed(&mut self.0.con)
             .into_stream()
             .filter_map(|msg| Box::pin(async move { Msg::from_value(&msg.ok()?) }))
     }
