//! Defines types to use with the streams commands.

use crate::{
    from_redis_value, types::HashMap, FromRedisValue, RedisResult, RedisWrite, ToRedisArgs, Value,
};

use std::io::{Error, ErrorKind};

// Stream Maxlen Enum

/// Utility enum for passing `MAXLEN [= or ~] [COUNT]`
/// arguments into `StreamCommands`.
/// The enum value represents the count.
#[derive(PartialEq, Eq, Clone, Debug, Copy)]
pub enum StreamMaxlen {
    /// Match an exact count
    Equals(usize),
    /// Match an approximate count
    Approx(usize),
}

impl ToRedisArgs for StreamMaxlen {
    fn write_redis_args<W>(&self, out: &mut W)
    where
        W: ?Sized + RedisWrite,
    {
        let (ch, val) = match *self {
            StreamMaxlen::Equals(v) => ("=", v),
            StreamMaxlen::Approx(v) => ("~", v),
        };
        out.write_arg(b"MAXLEN");
        out.write_arg(ch.as_bytes());
        val.write_redis_args(out);
    }
}

/// Builder options for [`xclaim_options`] command.
///
/// [`xclaim_options`]: ../trait.Commands.html#method.xclaim_options
///
#[derive(Default, Debug)]
pub struct StreamClaimOptions {
    /// Set `IDLE <milliseconds>` cmd arg.
    idle: Option<usize>,
    /// Set `TIME <Unix epoch milliseconds>` cmd arg.
    time: Option<usize>,
    /// Set `RETRYCOUNT <count>` cmd arg.
    retry: Option<usize>,
    /// Set `FORCE` cmd arg.
    force: bool,
    /// Set `JUSTID` cmd arg. Be advised: the response
    /// type changes with this option.
    justid: bool,
}

impl StreamClaimOptions {
    /// Set `IDLE <milliseconds>` cmd arg.
    pub fn idle(mut self, ms: usize) -> Self {
        self.idle = Some(ms);
        self
    }

    /// Set `TIME <Unix epoch milliseconds>` cmd arg.
    pub fn time(mut self, ms_time: usize) -> Self {
        self.time = Some(ms_time);
        self
    }

    /// Set `RETRYCOUNT <count>` cmd arg.
    pub fn retry(mut self, count: usize) -> Self {
        self.retry = Some(count);
        self
    }

    /// Set `FORCE` cmd arg to true.
    pub fn with_force(mut self) -> Self {
        self.force = true;
        self
    }

    /// Set `JUSTID` cmd arg to true. Be advised: the response
    /// type changes with this option.
    pub fn with_justid(mut self) -> Self {
        self.justid = true;
        self
    }
}

impl ToRedisArgs for StreamClaimOptions {
    fn write_redis_args<W>(&self, out: &mut W)
    where
        W: ?Sized + RedisWrite,
    {
        if let Some(ref ms) = self.idle {
            out.write_arg(b"IDLE");
            out.write_arg(format!("{ms}").as_bytes());
        }
        if let Some(ref ms_time) = self.time {
            out.write_arg(b"TIME");
            out.write_arg(format!("{ms_time}").as_bytes());
        }
        if let Some(ref count) = self.retry {
            out.write_arg(b"RETRYCOUNT");
            out.write_arg(format!("{count}").as_bytes());
        }
        if self.force {
            out.write_arg(b"FORCE");
        }
        if self.justid {
            out.write_arg(b"JUSTID");
        }
    }
}

/// Argument to `StreamReadOptions`
/// Represents the Redis `GROUP <groupname> <consumername>` cmd arg.
/// This option will toggle the cmd from `XREAD` to `XREADGROUP`
type SRGroup = Option<(Vec<Vec<u8>>, Vec<Vec<u8>>)>;
/// Builder options for [`xread_options`] command.
///
/// [`xread_options`]: ../trait.Commands.html#method.xread_options
///
#[derive(Default, Debug)]
pub struct StreamReadOptions {
    /// Set the `BLOCK <milliseconds>` cmd arg.
    block: Option<usize>,
    /// Set the `COUNT <count>` cmd arg.
    count: Option<usize>,
    /// Set the `NOACK` cmd arg.
    noack: Option<bool>,
    /// Set the `GROUP <groupname> <consumername>` cmd arg.
    /// This option will toggle the cmd from XREAD to XREADGROUP.
    group: SRGroup,
}

impl StreamReadOptions {
    /// Indicates whether the command is participating in a group
    /// and generating ACKs
    pub fn read_only(&self) -> bool {
        self.group.is_none()
    }

    /// Sets the command so that it avoids adding the message
    /// to the PEL in cases where reliability is not a requirement
    /// and the occasional message loss is acceptable.
    pub fn noack(mut self) -> Self {
        self.noack = Some(true);
        self
    }

    /// Sets the block time in milliseconds.
    pub fn block(mut self, ms: usize) -> Self {
        self.block = Some(ms);
        self
    }

    /// Sets the maximum number of elements to return per stream.
    pub fn count(mut self, n: usize) -> Self {
        self.count = Some(n);
        self
    }

    /// Sets the name of a consumer group associated to the stream.
    pub fn group<GN: ToRedisArgs, CN: ToRedisArgs>(
        mut self,
        group_name: GN,
        consumer_name: CN,
    ) -> Self {
        self.group = Some((
            ToRedisArgs::to_redis_args(&group_name),
            ToRedisArgs::to_redis_args(&consumer_name),
        ));
        self
    }
}

impl ToRedisArgs for StreamReadOptions {
    fn write_redis_args<W>(&self, out: &mut W)
    where
        W: ?Sized + RedisWrite,
    {
        if let Some(ref group) = self.group {
            out.write_arg(b"GROUP");
            for i in &group.0 {
                out.write_arg(i);
            }
            for i in &group.1 {
                out.write_arg(i);
            }
        }

        if let Some(ref ms) = self.block {
            out.write_arg(b"BLOCK");
            out.write_arg(format!("{ms}").as_bytes());
        }

        if let Some(ref n) = self.count {
            out.write_arg(b"COUNT");
            out.write_arg(format!("{n}").as_bytes());
        }

        if self.group.is_some() {
            // noack is only available w/ xreadgroup
            if self.noack == Some(true) {
                out.write_arg(b"NOACK");
            }
        }
    }
}

/// Reply type used with [`xread`] or [`xread_options`] commands.
///
/// [`xread`]: ../trait.Commands.html#method.xread
/// [`xread_options`]: ../trait.Commands.html#method.xread_options
///
#[derive(Default, Debug, Clone)]
pub struct StreamReadReply {
    /// Complex data structure containing a payload for each key in this array
    pub keys: Vec<StreamKey>,
}

/// Reply type used with [`xrange`], [`xrange_count`], [`xrange_all`], [`xrevrange`], [`xrevrange_count`], [`xrevrange_all`] commands.
///
/// Represents stream entries matching a given range of `id`'s.
///
/// [`xrange`]: ../trait.Commands.html#method.xrange
/// [`xrange_count`]: ../trait.Commands.html#method.xrange_count
/// [`xrange_all`]: ../trait.Commands.html#method.xrange_all
/// [`xrevrange`]: ../trait.Commands.html#method.xrevrange
/// [`xrevrange_count`]: ../trait.Commands.html#method.xrevrange_count
/// [`xrevrange_all`]: ../trait.Commands.html#method.xrevrange_all
///
#[derive(Default, Debug, Clone)]
pub struct StreamRangeReply {
    /// Complex data structure containing a payload for each ID in this array
    pub ids: Vec<StreamId>,
}

/// Reply type used with [`xclaim`] command.
///
/// Represents that ownership of the specified messages was changed.
///
/// [`xclaim`]: ../trait.Commands.html#method.xclaim
///
#[derive(Default, Debug, Clone)]
pub struct StreamClaimReply {
    /// Complex data structure containing a payload for each ID in this array
    pub ids: Vec<StreamId>,
}

/// Reply type used with [`xpending`] command.
///
/// Data returned here were fetched from the stream without
/// having been acknowledged.
///
/// [`xpending`]: ../trait.Commands.html#method.xpending
///
#[derive(Debug, Clone, Default)]
pub enum StreamPendingReply {
    /// The stream is empty.
    #[default]
    Empty,
    /// Data with payload exists in the stream.
    Data(StreamPendingData),
}

impl StreamPendingReply {
    /// Returns how many records are in the reply.
    pub fn count(&self) -> usize {
        match self {
            StreamPendingReply::Empty => 0,
            StreamPendingReply::Data(x) => x.count,
        }
    }
}

/// Inner reply type when an [`xpending`] command has data.
///
/// [`xpending`]: ../trait.Commands.html#method.xpending
#[derive(Default, Debug, Clone)]
pub struct StreamPendingData {
    /// Limit on the number of messages to return per call.
    pub count: usize,
    /// ID for the first pending record.
    pub start_id: String,
    /// ID for the final pending record.
    pub end_id: String,
    /// Every consumer in the consumer group with at
    /// least one pending message,
    /// and the number of pending messages it has.
    pub consumers: Vec<StreamInfoConsumer>,
}

/// Reply type used with [`xpending_count`] and
/// [`xpending_consumer_count`] commands.
///
/// Data returned here have been fetched from the stream without
/// any acknowledgement.
///
/// [`xpending_count`]: ../trait.Commands.html#method.xpending_count
/// [`xpending_consumer_count`]: ../trait.Commands.html#method.xpending_consumer_count
///
#[derive(Default, Debug, Clone)]
pub struct StreamPendingCountReply {
    /// An array of structs containing information about
    /// message IDs yet to be acknowledged by various consumers,
    /// time since last ack, and total number of acks by that consumer.
    pub ids: Vec<StreamPendingId>,
}

/// Reply type used with [`xinfo_stream`] command, containing
/// general information about the stream stored at the specified key.
///
/// The very first and last IDs in the stream are shown,
/// in order to give some sense about what is the stream content.
///
/// [`xinfo_stream`]: ../trait.Commands.html#method.xinfo_stream
///
#[derive(Default, Debug, Clone)]
pub struct StreamInfoStreamReply {
    /// The last generated ID that may not be the same as the last
    /// entry ID in case some entry was deleted.
    pub last_generated_id: String,
    /// Details about the radix tree representing the stream mostly
    /// useful for optimization and debugging tasks.
    pub radix_tree_keys: usize,
    /// The number of consumer groups associated with the stream.
    pub groups: usize,
    /// Number of elements of the stream.
    pub length: usize,
    /// The very first entry in the stream.
    pub first_entry: StreamId,
    /// The very last entry in the stream.
    pub last_entry: StreamId,
}

/// Reply type used with [`xinfo_consumer`] command, an array of every
/// consumer in a specific consumer group.
///
/// [`xinfo_consumer`]: ../trait.Commands.html#method.xinfo_consumer
///
#[derive(Default, Debug, Clone)]
pub struct StreamInfoConsumersReply {
    /// An array of every consumer in a specific consumer group.
    pub consumers: Vec<StreamInfoConsumer>,
}

/// Reply type used with [`xinfo_groups`] command.
///
/// This output represents all the consumer groups associated with
/// the stream.
///
/// [`xinfo_groups`]: ../trait.Commands.html#method.xinfo_groups
///
#[derive(Default, Debug, Clone)]
pub struct StreamInfoGroupsReply {
    /// All the consumer groups associated with the stream.
    pub groups: Vec<StreamInfoGroup>,
}

/// A consumer parsed from [`xinfo_consumers`] command.
///
/// [`xinfo_consumers`]: ../trait.Commands.html#method.xinfo_consumers
///
#[derive(Default, Debug, Clone)]
pub struct StreamInfoConsumer {
    /// Name of the consumer group.
    pub name: String,
    /// Number of pending messages for this specific consumer.
    pub pending: usize,
    /// This consumer's idle time in milliseconds.
    pub idle: usize,
}

/// A group parsed from [`xinfo_groups`] command.
///
/// [`xinfo_groups`]: ../trait.Commands.html#method.xinfo_groups
///
#[derive(Default, Debug, Clone)]
pub struct StreamInfoGroup {
    /// The group name.
    pub name: String,
    /// Number of consumers known in the group.
    pub consumers: usize,
    /// Number of pending messages (delivered but not yet acknowledged) in the group.
    pub pending: usize,
    /// Last ID delivered to this group.
    pub last_delivered_id: String,
}

/// Represents a pending message parsed from [`xpending`] methods.
///
/// [`xpending`]: ../trait.Commands.html#method.xpending
#[derive(Default, Debug, Clone)]
pub struct StreamPendingId {
    /// The ID of the message.
    pub id: String,
    /// The name of the consumer that fetched the message and has
    /// still to acknowledge it. We call it the current owner
    /// of the message.
    pub consumer: String,
    /// The number of milliseconds that elapsed since the
    /// last time this message was delivered to this consumer.
    pub last_delivered_ms: usize,
    /// The number of times this message was delivered.
    pub times_delivered: usize,
}

/// Represents a stream `key` and its `id`'s parsed from `xread` methods.
#[derive(Default, Debug, Clone)]
pub struct StreamKey {
    /// The stream `key`.
    pub key: String,
    /// The parsed stream `id`'s.
    pub ids: Vec<StreamId>,
}

/// Represents a stream `id` and its field/values as a `HashMap`
#[derive(Default, Debug, Clone)]
pub struct StreamId {
    /// The stream `id` (entry ID) of this particular message.
    pub id: String,
    /// All fields in this message, associated with their respective values.
    pub map: HashMap<String, Value>,
}

impl StreamId {
    /// Converts a `Value::Array` into a `StreamId`.
    fn from_array_value(v: &Value) -> RedisResult<Self> {
        let mut stream_id = StreamId::default();
<<<<<<< HEAD
        if let Value::Bulk(ref values) = *v {
            if let Some(v) = values.first() {
=======
        if let Value::Array(ref values) = *v {
            if let Some(v) = values.get(0) {
>>>>>>> c9b5c45a
                stream_id.id = from_redis_value(v)?;
            }
            if let Some(v) = values.get(1) {
                stream_id.map = from_redis_value(v)?;
            }
        }

        Ok(stream_id)
    }

    /// Fetches value of a given field and converts it to the specified
    /// type.
    pub fn get<T: FromRedisValue>(&self, key: &str) -> Option<T> {
        match self.map.get(key) {
            Some(x) => from_redis_value(x).ok(),
            None => None,
        }
    }

    /// Does the message contain a particular field?
    pub fn contains_key(&self, key: &str) -> bool {
        self.map.get(key).is_some()
    }

    /// Returns how many field/value pairs exist in this message.
    pub fn len(&self) -> usize {
        self.map.len()
    }

    /// Returns true if there are no field/value pairs in this message.
    pub fn is_empty(&self) -> bool {
        self.len() == 0
    }
}

type SRRows = Vec<HashMap<String, Vec<HashMap<String, HashMap<String, Value>>>>>;
impl FromRedisValue for StreamReadReply {
    fn from_redis_value(v: &Value) -> RedisResult<Self> {
        let rows: SRRows = from_redis_value(v)?;
        let keys = rows
            .into_iter()
            .flat_map(|row| {
                row.into_iter().map(|(key, entry)| {
                    let ids = entry
                        .into_iter()
                        .flat_map(|id_row| id_row.into_iter().map(|(id, map)| StreamId { id, map }))
                        .collect();
                    StreamKey { key, ids }
                })
            })
            .collect();
        Ok(StreamReadReply { keys })
    }
}

impl FromRedisValue for StreamRangeReply {
    fn from_redis_value(v: &Value) -> RedisResult<Self> {
        let rows: Vec<HashMap<String, HashMap<String, Value>>> = from_redis_value(v)?;
        let ids: Vec<StreamId> = rows
            .into_iter()
            .flat_map(|row| row.into_iter().map(|(id, map)| StreamId { id, map }))
            .collect();
        Ok(StreamRangeReply { ids })
    }
}

impl FromRedisValue for StreamClaimReply {
    fn from_redis_value(v: &Value) -> RedisResult<Self> {
        let rows: Vec<HashMap<String, HashMap<String, Value>>> = from_redis_value(v)?;
        let ids: Vec<StreamId> = rows
            .into_iter()
            .flat_map(|row| row.into_iter().map(|(id, map)| StreamId { id, map }))
            .collect();
        Ok(StreamClaimReply { ids })
    }
}

type SPRInner = (
    usize,
    Option<String>,
    Option<String>,
    Vec<Option<(String, String)>>,
);
impl FromRedisValue for StreamPendingReply {
    fn from_redis_value(v: &Value) -> RedisResult<Self> {
        let (count, start, end, consumer_data): SPRInner = from_redis_value(v)?;

        if count == 0 {
            Ok(StreamPendingReply::Empty)
        } else {
            let mut result = StreamPendingData::default();

            let start_id = start.ok_or_else(|| {
                Error::new(
                    ErrorKind::Other,
                    "IllegalState: Non-zero pending expects start id",
                )
            })?;

            let end_id = end.ok_or_else(|| {
                Error::new(
                    ErrorKind::Other,
                    "IllegalState: Non-zero pending expects end id",
                )
            })?;

            result.count = count;
            result.start_id = start_id;
            result.end_id = end_id;

            result.consumers = consumer_data
                .into_iter()
                .flatten()
                .map(|(name, pending)| StreamInfoConsumer {
                    name,
                    pending: pending.parse().unwrap_or_default(),
                    ..Default::default()
                })
                .collect();

            Ok(StreamPendingReply::Data(result))
        }
    }
}

impl FromRedisValue for StreamPendingCountReply {
    fn from_redis_value(v: &Value) -> RedisResult<Self> {
        let mut reply = StreamPendingCountReply::default();
        match v {
            Value::Array(outer_tuple) => {
                for outer in outer_tuple {
                    match outer {
                        Value::Array(inner_tuple) => match &inner_tuple[..] {
                            [Value::BulkString(id_bytes), Value::BulkString(consumer_bytes), Value::Int(last_delivered_ms_u64), Value::Int(times_delivered_u64)] =>
                            {
                                let id = String::from_utf8(id_bytes.to_vec())?;
                                let consumer = String::from_utf8(consumer_bytes.to_vec())?;
                                let last_delivered_ms = *last_delivered_ms_u64 as usize;
                                let times_delivered = *times_delivered_u64 as usize;
                                reply.ids.push(StreamPendingId {
                                    id,
                                    consumer,
                                    last_delivered_ms,
                                    times_delivered,
                                });
                            }
                            _ => fail!((
                                crate::types::ErrorKind::TypeError,
                                "Cannot parse redis data (3)"
                            )),
                        },
                        _ => fail!((
                            crate::types::ErrorKind::TypeError,
                            "Cannot parse redis data (2)"
                        )),
                    }
                }
            }
            _ => fail!((
                crate::types::ErrorKind::TypeError,
                "Cannot parse redis data (1)"
            )),
        };
        Ok(reply)
    }
}

impl FromRedisValue for StreamInfoStreamReply {
    fn from_redis_value(v: &Value) -> RedisResult<Self> {
        let map: HashMap<String, Value> = from_redis_value(v)?;
        let mut reply = StreamInfoStreamReply::default();
        if let Some(v) = &map.get("last-generated-id") {
            reply.last_generated_id = from_redis_value(v)?;
        }
        if let Some(v) = &map.get("radix-tree-nodes") {
            reply.radix_tree_keys = from_redis_value(v)?;
        }
        if let Some(v) = &map.get("groups") {
            reply.groups = from_redis_value(v)?;
        }
        if let Some(v) = &map.get("length") {
            reply.length = from_redis_value(v)?;
        }
        if let Some(v) = &map.get("first-entry") {
            reply.first_entry = StreamId::from_array_value(v)?;
        }
        if let Some(v) = &map.get("last-entry") {
            reply.last_entry = StreamId::from_array_value(v)?;
        }
        Ok(reply)
    }
}

impl FromRedisValue for StreamInfoConsumersReply {
    fn from_redis_value(v: &Value) -> RedisResult<Self> {
        let consumers: Vec<HashMap<String, Value>> = from_redis_value(v)?;
        let mut reply = StreamInfoConsumersReply::default();
        for map in consumers {
            let mut c = StreamInfoConsumer::default();
            if let Some(v) = &map.get("name") {
                c.name = from_redis_value(v)?;
            }
            if let Some(v) = &map.get("pending") {
                c.pending = from_redis_value(v)?;
            }
            if let Some(v) = &map.get("idle") {
                c.idle = from_redis_value(v)?;
            }
            reply.consumers.push(c);
        }

        Ok(reply)
    }
}

impl FromRedisValue for StreamInfoGroupsReply {
    fn from_redis_value(v: &Value) -> RedisResult<Self> {
        let groups: Vec<HashMap<String, Value>> = from_redis_value(v)?;
        let mut reply = StreamInfoGroupsReply::default();
        for map in groups {
            let mut g = StreamInfoGroup::default();
            if let Some(v) = &map.get("name") {
                g.name = from_redis_value(v)?;
            }
            if let Some(v) = &map.get("pending") {
                g.pending = from_redis_value(v)?;
            }
            if let Some(v) = &map.get("consumers") {
                g.consumers = from_redis_value(v)?;
            }
            if let Some(v) = &map.get("last-delivered-id") {
                g.last_delivered_id = from_redis_value(v)?;
            }
            reply.groups.push(g);
        }
        Ok(reply)
    }
}<|MERGE_RESOLUTION|>--- conflicted
+++ resolved
@@ -428,13 +428,8 @@
     /// Converts a `Value::Array` into a `StreamId`.
     fn from_array_value(v: &Value) -> RedisResult<Self> {
         let mut stream_id = StreamId::default();
-<<<<<<< HEAD
-        if let Value::Bulk(ref values) = *v {
+        if let Value::Array(ref values) = *v {
             if let Some(v) = values.first() {
-=======
-        if let Value::Array(ref values) = *v {
-            if let Some(v) = values.get(0) {
->>>>>>> c9b5c45a
                 stream_id.id = from_redis_value(v)?;
             }
             if let Some(v) = values.get(1) {
