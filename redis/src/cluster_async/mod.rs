//! This module provides async functionality for Redis Cluster.
//!
//! By default, [`ClusterConnection`] makes use of [`MultiplexedConnection`] and maintains a pool
//! of connections to each node in the cluster. While it  generally behaves similarly to
//! the sync cluster module, certain commands do not route identically, due most notably to
//! a current lack of support for routing commands to multiple nodes.
//!
//! Also note that pubsub functionality is not currently provided by this module.
//!
//! # Example
//! ```rust,no_run
//! use redis::cluster::ClusterClient;
//! use redis::AsyncCommands;
//!
//! async fn fetch_an_integer() -> String {
//!     let nodes = vec!["redis://127.0.0.1/"];
//!     let client = ClusterClient::new(nodes).unwrap();
//!     let mut connection = client.get_async_connection().await.unwrap();
//!     let _: () = connection.set("test", "test_data").await.unwrap();
//!     let rv: String = connection.get("test").await.unwrap();
//!     return rv;
//! }
//! ```
use std::{
    collections::{HashMap, HashSet},
    fmt, io,
    iter::Iterator,
    marker::Unpin,
    mem,
    pin::Pin,
    sync::Arc,
    task::{self, Poll},
    time::Duration,
};

use crate::{
    aio::{ConnectionLike, MultiplexedConnection},
    cluster::{get_connection_info, parse_slots, slot_cmd},
    cluster_client::ClusterParams,
<<<<<<< HEAD
    cluster_routing::{Route, RoutingInfo, Slot, SlotAddr, SlotAddrs, SlotMap},
    Cmd, ConnectionInfo, ErrorKind, IntoConnectionInfo, PushKind, RedisError, RedisFuture,
    RedisResult, Value,
=======
    cluster_routing::{Route, RoutingInfo, Slot, SlotAddr, SlotMap},
    Cmd, ConnectionInfo, ErrorKind, IntoConnectionInfo, RedisError, RedisFuture, RedisResult,
    Value,
>>>>>>> 33b6fede
};

#[cfg(all(not(feature = "tokio-comp"), feature = "async-std-comp"))]
use crate::aio::{async_std::AsyncStd, RedisRuntime};
use futures::{
    future::{self, BoxFuture},
    prelude::*,
    ready, stream,
};
use log::trace;
use pin_project_lite::pin_project;
use rand::seq::IteratorRandom;
use rand::thread_rng;
use tokio::sync::{mpsc, oneshot};

const SLOT_SIZE: usize = 16384;

/// This represents an async Redis Cluster connection. It stores the
/// underlying connections maintained for each node in the cluster, as well
/// as common parameters for connecting to nodes and executing commands.
#[derive(Clone)]
pub struct ClusterConnection<C = MultiplexedConnection>(mpsc::Sender<Message<C>>);

impl<C> ClusterConnection<C>
where
    C: ConnectionLike + Connect + Clone + Send + Sync + Unpin + 'static,
{
    pub(crate) async fn new(
        initial_nodes: &[ConnectionInfo],
        cluster_params: ClusterParams,
    ) -> RedisResult<ClusterConnection<C>> {
        ClusterConnInner::new(initial_nodes, cluster_params)
            .await
            .map(|inner| {
                let (tx, mut rx) = mpsc::channel::<Message<_>>(100);
                let stream = async move {
                    let _ = stream::poll_fn(move |cx| rx.poll_recv(cx))
                        .map(Ok)
                        .forward(inner)
                        .await;
                };
                #[cfg(feature = "tokio-comp")]
                tokio::spawn(stream);
                #[cfg(all(not(feature = "tokio-comp"), feature = "async-std-comp"))]
                AsyncStd::spawn(stream);

                ClusterConnection(tx)
            })
    }
}

type ConnectionFuture<C> = future::Shared<BoxFuture<'static, C>>;
type ConnectionMap<C> = HashMap<String, ConnectionFuture<C>>;

struct ClusterConnInner<C> {
    connections: ConnectionMap<C>,
    slots: SlotMap,
    state: ConnectionState<C>,
    #[allow(clippy::complexity)]
    in_flight_requests: stream::FuturesUnordered<
        Pin<Box<Request<BoxFuture<'static, (String, RedisResult<Response>)>, Response, C>>>,
    >,
    refresh_error: Option<RedisError>,
    pending_requests: Vec<PendingRequest<Response, C>>,
    cluster_params: ClusterParams,
}

#[derive(Clone)]
enum CmdArg<C> {
    Cmd {
        cmd: Arc<Cmd>,
        func: fn(C, Arc<Cmd>) -> RedisFuture<'static, Response>,
    },
    Pipeline {
        pipeline: Arc<crate::Pipeline>,
        offset: usize,
        count: usize,
        func: fn(C, Arc<crate::Pipeline>, usize, usize) -> RedisFuture<'static, Response>,
    },
}

impl<C> CmdArg<C> {
    fn exec(&self, con: C) -> RedisFuture<'static, Response> {
        match self {
            Self::Cmd { cmd, func } => func(con, cmd.clone()),
            Self::Pipeline {
                pipeline,
                offset,
                count,
                func,
            } => func(con, pipeline.clone(), *offset, *count),
        }
    }

    fn route(&self) -> Option<Route> {
        fn route_for_command(cmd: &Cmd) -> Option<Route> {
            match RoutingInfo::for_routable(cmd) {
                Some(RoutingInfo::Random) => None,
                Some(RoutingInfo::MasterSlot(slot)) => Some(Route::new(slot, SlotAddr::Master)),
                Some(RoutingInfo::ReplicaSlot(slot)) => Some(Route::new(slot, SlotAddr::Replica)),
                Some(RoutingInfo::AllNodes) | Some(RoutingInfo::AllMasters) => None,
                _ => None,
            }
        }

        match self {
            Self::Cmd { ref cmd, .. } => route_for_command(cmd),
            Self::Pipeline { ref pipeline, .. } => {
                let mut iter = pipeline.cmd_iter();
                let slot = iter.next().map(route_for_command)?;
                for cmd in iter {
                    if slot != route_for_command(cmd) {
                        return None;
                    }
                }
                slot
            }
        }
    }
}

enum Response {
    Single(Value),
    Multiple(Vec<Value>),
}

struct Message<C> {
    cmd: CmdArg<C>,
    sender: oneshot::Sender<RedisResult<Response>>,
}

type RecoverFuture<C> =
    BoxFuture<'static, Result<(SlotMap, ConnectionMap<C>), (RedisError, ConnectionMap<C>)>>;

enum ConnectionState<C> {
    PollComplete,
    Recover(RecoverFuture<C>),
}

impl<C> fmt::Debug for ConnectionState<C> {
    fn fmt(&self, f: &mut fmt::Formatter<'_>) -> fmt::Result {
        write!(
            f,
            "{}",
            match self {
                ConnectionState::PollComplete => "PollComplete",
                ConnectionState::Recover(_) => "Recover",
            }
        )
    }
}

struct RequestInfo<C> {
    cmd: CmdArg<C>,
    route: Option<Route>,
    excludes: HashSet<String>,
}

pin_project! {
    #[project = RequestStateProj]
    enum RequestState<F> {
        None,
        Future {
            #[pin]
            future: F,
        },
        Sleep {
            #[pin]
            sleep: BoxFuture<'static, ()>,
        },
    }
}

struct PendingRequest<I, C> {
    retry: u32,
    sender: oneshot::Sender<RedisResult<I>>,
    info: RequestInfo<C>,
}

pin_project! {
    struct Request<F, I, C> {
        max_retries: u32,
        request: Option<PendingRequest<I, C>>,
        #[pin]
        future: RequestState<F>,
    }
}

#[must_use]
enum Next<I, C> {
    TryNewConnection {
        request: PendingRequest<I, C>,
        error: Option<RedisError>,
    },
    Err {
        request: PendingRequest<I, C>,
        error: RedisError,
    },
    Done,
}

impl<F, I, C> Future for Request<F, I, C>
where
    F: Future<Output = (String, RedisResult<I>)>,
    C: ConnectionLike,
{
    type Output = Next<I, C>;

    fn poll(mut self: Pin<&mut Self>, cx: &mut task::Context) -> Poll<Self::Output> {
        let mut this = self.as_mut().project();
        if this.request.is_none() {
            return Poll::Ready(Next::Done);
        }
        let future = match this.future.as_mut().project() {
            RequestStateProj::Future { future } => future,
            RequestStateProj::Sleep { sleep } => {
                ready!(sleep.poll(cx));
                return Next::TryNewConnection {
                    request: self.project().request.take().unwrap(),
                    error: None,
                }
                .into();
            }
            _ => panic!("Request future must be Some"),
        };
        match ready!(future.poll(cx)) {
            (_, Ok(item)) => {
                trace!("Ok");
                self.respond(Ok(item));
                Next::Done.into()
            }
            (addr, Err(err)) => {
                trace!("Request error {}", err);

                let request = this.request.as_mut().unwrap();

                if request.retry >= *this.max_retries {
                    self.respond(Err(err));
                    return Next::Done.into();
                }
                request.retry = request.retry.saturating_add(1);

                if let Some(error_code) = err.code() {
                    if error_code == "MOVED" || error_code == "ASK" {
                        // Refresh slots and request again.
                        request.info.excludes.clear();
                        return Next::Err {
                            request: this.request.take().unwrap(),
                            error: err,
                        }
                        .into();
                    } else if error_code == "TRYAGAIN" || error_code == "CLUSTERDOWN" {
                        // Sleep and retry.
                        let sleep_duration =
                            Duration::from_millis(2u64.pow(request.retry.clamp(7, 16)) * 10);
                        request.info.excludes.clear();
                        this.future.set(RequestState::Sleep {
                            #[cfg(feature = "tokio-comp")]
                            sleep: Box::pin(tokio::time::sleep(sleep_duration)),

                            #[cfg(all(not(feature = "tokio-comp"), feature = "async-std-comp"))]
                            sleep: Box::pin(async_std::task::sleep(sleep_duration)),
                        });
                        return self.poll(cx);
                    }
                }

                request.info.excludes.insert(addr);

                Next::TryNewConnection {
                    request: this.request.take().unwrap(),
                    error: Some(err),
                }
                .into()
            }
        }
    }
}

impl<F, I, C> Request<F, I, C>
where
    F: Future<Output = (String, RedisResult<I>)>,
    C: ConnectionLike,
{
    fn respond(self: Pin<&mut Self>, msg: RedisResult<I>) {
        // If `send` errors the receiver has dropped and thus does not care about the message
        let _ = self
            .project()
            .request
            .take()
            .expect("Result should only be sent once")
            .sender
            .send(msg);
    }
}

impl<C> ClusterConnInner<C>
where
    C: ConnectionLike + Connect + Clone + Send + Sync + 'static,
{
    async fn new(
        initial_nodes: &[ConnectionInfo],
        cluster_params: ClusterParams,
    ) -> RedisResult<Self> {
        let connections =
            Self::create_initial_connections(initial_nodes, cluster_params.clone()).await?;
        let mut connection = ClusterConnInner {
            connections,
            slots: Default::default(),
            in_flight_requests: Default::default(),
            refresh_error: None,
            pending_requests: Vec::new(),
            state: ConnectionState::PollComplete,
            cluster_params,
        };
        let (slots, connections) = connection.refresh_slots().await.map_err(|(err, _)| err)?;
        connection.slots = slots;
        connection.connections = connections;
        Ok(connection)
    }

    async fn create_initial_connections(
        initial_nodes: &[ConnectionInfo],
        params: ClusterParams,
    ) -> RedisResult<ConnectionMap<C>> {
        let connections = stream::iter(initial_nodes.iter().cloned())
            .map(|info| {
                let params = params.clone();
                async move {
                    let addr = info.addr.to_string();
                    let result = connect_and_check(&addr, params).await;
                    match result {
                        Ok(conn) => Some((addr, async { conn }.boxed().shared())),
                        Err(e) => {
                            trace!("Failed to connect to initial node: {:?}", e);
                            None
                        }
                    }
                }
            })
            .buffer_unordered(initial_nodes.len())
            .fold(
                HashMap::with_capacity(initial_nodes.len()),
                |mut connections: ConnectionMap<C>, conn| async move {
                    connections.extend(conn);
                    connections
                },
            )
            .await;
        if connections.is_empty() {
            return Err(RedisError::from((
                ErrorKind::IoError,
                "Failed to create initial connections",
            )));
        }
        Ok(connections)
    }

    // Query a node to discover slot-> master mappings.
    fn refresh_slots(
        &mut self,
    ) -> impl Future<Output = Result<(SlotMap, ConnectionMap<C>), (RedisError, ConnectionMap<C>)>>
    {
        let mut connections = mem::take(&mut self.connections);
        let cluster_params = self.cluster_params.clone();

        async move {
            let mut result = Ok(SlotMap::new());
            for (_, conn) in connections.iter_mut() {
                let mut conn = conn.clone().await;
                let value = match conn.req_packed_command(&slot_cmd()).await {
                    Ok(value) => value,
                    Err(err) => {
                        result = Err(err);
                        continue;
                    }
                };
                match parse_slots(value, cluster_params.tls)
                    .and_then(|v| Self::build_slot_map(v, cluster_params.read_from_replicas))
                {
                    Ok(s) => {
                        result = Ok(s);
                        break;
                    }
                    Err(err) => result = Err(err),
                }
            }
            let slots = match result {
                Ok(slots) => slots,
                Err(err) => return Err((err, connections)),
            };

            let mut nodes = slots.values().flatten().collect::<Vec<_>>();
            nodes.sort_unstable();
            nodes.dedup();

            // Remove dead connections and connect to new nodes if necessary
            let mut new_connections = HashMap::with_capacity(slots.len());

            for addr in nodes {
                if !new_connections.contains_key(addr) {
                    let new_connection = if let Some(conn) = connections.remove(addr) {
                        let mut conn = conn.await;
                        match check_connection(&mut conn).await {
                            Ok(_) => Some((addr.to_string(), conn)),
                            Err(_) => match connect_and_check(addr, cluster_params.clone()).await {
                                Ok(conn) => Some((addr.to_string(), conn)),
                                Err(_) => None,
                            },
                        }
                    } else {
                        match connect_and_check(addr, cluster_params.clone()).await {
                            Ok(conn) => Some((addr.to_string(), conn)),
                            Err(_) => None,
                        }
                    };
                    if let Some((addr, new_connection)) = new_connection {
                        new_connections.insert(addr, async { new_connection }.boxed().shared());
                    }
                }
            }

            Ok((slots, new_connections))
        }
    }

    fn build_slot_map(mut slots_data: Vec<Slot>, read_from_replicas: bool) -> RedisResult<SlotMap> {
        slots_data.sort_by_key(|slot_data| slot_data.start());
        let last_slot = slots_data.iter().try_fold(0, |prev_end, slot_data| {
            if prev_end != slot_data.start() {
                return Err(RedisError::from((
                    ErrorKind::ResponseError,
                    "Slot refresh error.",
                    format!(
                        "Received overlapping slots {} and {}..{}",
                        prev_end,
                        slot_data.start(),
                        slot_data.end()
                    ),
                )));
            }
            Ok(slot_data.end() + 1)
        })?;

        if usize::from(last_slot) != SLOT_SIZE {
            return Err(RedisError::from((
                ErrorKind::ResponseError,
                "Slot refresh error.",
                format!("Lacks the slots >= {last_slot}"),
            )));
        }
        let slot_map = SlotMap::from_slots(&slots_data, read_from_replicas);
        trace!("{:?}", slot_map);
        Ok(slot_map)
    }

    fn get_connection(&mut self, route: &Route) -> (String, ConnectionFuture<C>) {
        if let Some(addr) = self.slots.slot_addr_for_route(route) {
            let addr = addr.to_string();
            if let Some(conn) = self.connections.get(&addr) {
                return (addr, conn.clone());
            }

            // Create new connection.
            //
            let (_, random_conn) = get_random_connection(&self.connections, None); // TODO Only do this lookup if the first check fails
            let connection_future = {
                let addr = addr.clone();
                let params = self.cluster_params.clone();
                async move {
                    match connect_and_check(&addr, params).await {
                        Ok(conn) => conn,
                        Err(_) => random_conn.await,
                    }
                }
            }
            .boxed()
            .shared();
            self.connections
                .insert(addr.clone(), connection_future.clone());
            (addr, connection_future)
        } else {
            // Return a random connection
            get_random_connection(&self.connections, None)
        }
    }

    fn try_request(
        &mut self,
        info: &RequestInfo<C>,
    ) -> impl Future<Output = (String, RedisResult<Response>)> {
        // TODO remove clone by changing the ConnectionLike trait
        let cmd = info.cmd.clone();
        let (addr, conn) = if !info.excludes.is_empty() || info.route.is_none() {
            get_random_connection(&self.connections, Some(&info.excludes))
        } else {
            self.get_connection(info.route.as_ref().unwrap())
        };
        async move {
            let conn = conn.await;
            let result = cmd.exec(conn).await;
            (addr, result)
        }
    }

    fn poll_recover(
        &mut self,
        cx: &mut task::Context<'_>,
        mut future: RecoverFuture<C>,
    ) -> Poll<Result<(), RedisError>> {
        match future.as_mut().poll(cx) {
            Poll::Ready(Ok((slots, connections))) => {
                trace!("Recovered with {} connections!", connections.len());
                self.slots = slots;
                self.connections = connections;
                self.state = ConnectionState::PollComplete;
                Poll::Ready(Ok(()))
            }
            Poll::Pending => {
                self.state = ConnectionState::Recover(future);
                trace!("Recover not ready");
                Poll::Pending
            }
            Poll::Ready(Err((err, connections))) => {
                self.connections = connections;
                self.state = ConnectionState::Recover(Box::pin(self.refresh_slots()));
                Poll::Ready(Err(err))
            }
        }
    }

    fn poll_complete(&mut self, cx: &mut task::Context<'_>) -> Poll<Result<(), RedisError>> {
        let mut connection_error = None;

        if !self.pending_requests.is_empty() {
            let mut pending_requests = mem::take(&mut self.pending_requests);
            for request in pending_requests.drain(..) {
                // Drop the request if noone is waiting for a response to free up resources for
                // requests callers care about (load shedding). It will be ambigous whether the
                // request actually goes through regardless.
                if request.sender.is_closed() {
                    continue;
                }

                let future = self.try_request(&request.info);
                self.in_flight_requests.push(Box::pin(Request {
                    max_retries: self.cluster_params.retries,
                    request: Some(request),
                    future: RequestState::Future {
                        future: future.boxed(),
                    },
                }));
            }
            self.pending_requests = pending_requests;
        }

        loop {
            let result = match Pin::new(&mut self.in_flight_requests).poll_next(cx) {
                Poll::Ready(Some(result)) => result,
                Poll::Ready(None) | Poll::Pending => break,
            };
            let self_ = &mut *self;
            match result {
                Next::Done => {}
                Next::TryNewConnection { request, error } => {
                    if let Some(error) = error {
                        if request.info.excludes.len() >= self_.connections.len() {
                            let _ = request.sender.send(Err(error));
                            continue;
                        }
                    }
                    let future = self.try_request(&request.info);
                    self.in_flight_requests.push(Box::pin(Request {
                        max_retries: self.cluster_params.retries,
                        request: Some(request),
                        future: RequestState::Future {
                            future: Box::pin(future),
                        },
                    }));
                }
                Next::Err { request, error } => {
                    connection_error = Some(error);
                    self.pending_requests.push(request);
                }
            }
        }

        if let Some(err) = connection_error {
            Poll::Ready(Err(err))
        } else if self.in_flight_requests.is_empty() {
            Poll::Ready(Ok(()))
        } else {
            Poll::Pending
        }
    }

    fn send_refresh_error(&mut self) {
        if self.refresh_error.is_some() {
            if let Some(mut request) = Pin::new(&mut self.in_flight_requests)
                .iter_pin_mut()
                .find(|request| request.request.is_some())
            {
                (*request)
                    .as_mut()
                    .respond(Err(self.refresh_error.take().unwrap()));
            } else if let Some(request) = self.pending_requests.pop() {
                let _ = request.sender.send(Err(self.refresh_error.take().unwrap()));
            }
        }
    }
}

impl<C> Sink<Message<C>> for ClusterConnInner<C>
where
    C: ConnectionLike + Connect + Clone + Send + Sync + Unpin + 'static,
{
    type Error = ();

    fn poll_ready(
        mut self: Pin<&mut Self>,
        cx: &mut task::Context,
    ) -> Poll<Result<(), Self::Error>> {
        match mem::replace(&mut self.state, ConnectionState::PollComplete) {
            ConnectionState::PollComplete => Poll::Ready(Ok(())),
            ConnectionState::Recover(future) => {
                match ready!(self.as_mut().poll_recover(cx, future)) {
                    Ok(()) => Poll::Ready(Ok(())),
                    Err(err) => {
                        // We failed to reconnect, while we will try again we will report the
                        // error if we can to avoid getting trapped in an infinite loop of
                        // trying to reconnect
                        if let Some(mut request) = Pin::new(&mut self.in_flight_requests)
                            .iter_pin_mut()
                            .find(|request| request.request.is_some())
                        {
                            (*request).as_mut().respond(Err(err));
                        } else {
                            self.refresh_error = Some(err);
                        }
                        Poll::Ready(Ok(()))
                    }
                }
            }
        }
    }

    fn start_send(mut self: Pin<&mut Self>, msg: Message<C>) -> Result<(), Self::Error> {
        trace!("start_send");
        let Message { cmd, sender } = msg;

        let excludes = HashSet::new();
        let slot = cmd.route();

        let info = RequestInfo {
            cmd,
            route: slot,
            excludes,
        };

        self.pending_requests.push(PendingRequest {
            retry: 0,
            sender,
            info,
        });
        Ok(())
    }

    fn poll_flush(
        mut self: Pin<&mut Self>,
        cx: &mut task::Context,
    ) -> Poll<Result<(), Self::Error>> {
        trace!("poll_complete: {:?}", self.state);
        loop {
            self.send_refresh_error();

            match mem::replace(&mut self.state, ConnectionState::PollComplete) {
                ConnectionState::Recover(future) => {
                    match ready!(self.as_mut().poll_recover(cx, future)) {
                        Ok(()) => (),
                        Err(err) => {
                            // We failed to reconnect, while we will try again we will report the
                            // error if we can to avoid getting trapped in an infinite loop of
                            // trying to reconnect
                            self.refresh_error = Some(err);

                            // Give other tasks a chance to progress before we try to recover
                            // again. Since the future may not have registered a wake up we do so
                            // now so the task is not forgotten
                            cx.waker().wake_by_ref();
                            return Poll::Pending;
                        }
                    }
                }
                ConnectionState::PollComplete => match ready!(self.poll_complete(cx)) {
                    Ok(()) => return Poll::Ready(Ok(())),
                    Err(err) => {
                        trace!("Recovering {}", err);
                        self.state = ConnectionState::Recover(Box::pin(self.refresh_slots()));
                    }
                },
            }
        }
    }

    fn poll_close(
        mut self: Pin<&mut Self>,
        cx: &mut task::Context,
    ) -> Poll<Result<(), Self::Error>> {
        // Try to drive any in flight requests to completion
        match self.poll_complete(cx) {
            Poll::Ready(result) => {
                result.map_err(|_| ())?;
            }
            Poll::Pending => (),
        };
        // If we no longer have any requests in flight we are done (skips any reconnection
        // attempts)
        if self.in_flight_requests.is_empty() {
            return Poll::Ready(Ok(()));
        }

        self.poll_flush(cx)
    }
}

impl<C> ConnectionLike for ClusterConnection<C>
where
    C: ConnectionLike + Send + 'static,
{
    fn req_packed_command<'a>(&'a mut self, cmd: &'a Cmd) -> RedisFuture<'a, Value> {
        trace!("req_packed_command");
        let (sender, receiver) = oneshot::channel();
        Box::pin(async move {
            self.0
                .send(Message {
                    cmd: CmdArg::Cmd {
                        cmd: Arc::new(cmd.clone()), // TODO Remove this clone?
                        func: |mut conn, cmd| {
                            Box::pin(async move {
                                conn.req_packed_command(&cmd).await.map(Response::Single)
                            })
                        },
                    },
                    sender,
                })
                .await
                .map_err(|_| {
                    RedisError::from(io::Error::new(
                        io::ErrorKind::BrokenPipe,
                        "redis_cluster: Unable to send command",
                    ))
                })?;
            receiver
                .await
                .unwrap_or_else(|_| {
                    Err(RedisError::from(io::Error::new(
                        io::ErrorKind::BrokenPipe,
                        "redis_cluster: Unable to receive command",
                    )))
                })
                .map(|response| match response {
                    Response::Single(value) => value,
                    Response::Multiple(_) => unreachable!(),
                })
        })
    }

    fn req_packed_commands<'a>(
        &'a mut self,
        pipeline: &'a crate::Pipeline,
        offset: usize,
        count: usize,
    ) -> RedisFuture<'a, Vec<Value>> {
        let (sender, receiver) = oneshot::channel();
        Box::pin(async move {
            self.0
                .send(Message {
                    cmd: CmdArg::Pipeline {
                        pipeline: Arc::new(pipeline.clone()), // TODO Remove this clone?
                        offset,
                        count,
                        func: |mut conn, pipeline, offset, count| {
                            Box::pin(async move {
                                conn.req_packed_commands(&pipeline, offset, count)
                                    .await
                                    .map(Response::Multiple)
                            })
                        },
                    },
                    sender,
                })
                .await
                .map_err(|_| RedisError::from(io::Error::from(io::ErrorKind::BrokenPipe)))?;

            receiver
                .await
                .unwrap_or_else(|_| {
                    Err(RedisError::from(io::Error::from(io::ErrorKind::BrokenPipe)))
                })
                .map(|response| match response {
                    Response::Multiple(values) => values,
                    Response::Single(_) => unreachable!(),
                })
        })
    }

    fn get_db(&self) -> i64 {
        0
    }

    fn execute_push_message(&mut self, _kind: PushKind, _data: Vec<Value>) {
        // TODO - implement handling RESP3 push messages
    }
}
/// Implements the process of connecting to a Redis server
/// and obtaining a connection handle.
pub trait Connect: Sized {
    /// Connect to a node, returning handle for command execution.
    fn connect<'a, T>(info: T) -> RedisFuture<'a, Self>
    where
        T: IntoConnectionInfo + Send + 'a;
}

impl Connect for MultiplexedConnection {
    fn connect<'a, T>(info: T) -> RedisFuture<'a, MultiplexedConnection>
    where
        T: IntoConnectionInfo + Send + 'a,
    {
        async move {
            let connection_info = info.into_connection_info()?;
            let client = crate::Client::open(connection_info)?;

            #[cfg(feature = "tokio-comp")]
            return client.get_multiplexed_tokio_connection().await;

            #[cfg(all(not(feature = "tokio-comp"), feature = "async-std-comp"))]
            return client.get_multiplexed_async_std_connection().await;
        }
        .boxed()
    }
}

async fn connect_and_check<C>(node: &str, params: ClusterParams) -> RedisResult<C>
where
    C: ConnectionLike + Connect + Send + 'static,
{
    let read_from_replicas = params.read_from_replicas;
    let info = get_connection_info(node, params)?;
    let mut conn = C::connect(info).await?;
    check_connection(&mut conn).await?;
    if read_from_replicas {
        // If READONLY is sent to primary nodes, it will have no effect
        crate::cmd("READONLY").query_async(&mut conn).await?;
    }
    Ok(conn)
}

async fn check_connection<C>(conn: &mut C) -> RedisResult<()>
where
    C: ConnectionLike + Send + 'static,
{
    let mut cmd = Cmd::new();
    cmd.arg("PING");
    cmd.query_async::<_, String>(conn).await?;
    Ok(())
}

fn get_random_connection<'a, C>(
    connections: &'a ConnectionMap<C>,
    excludes: Option<&'a HashSet<String>>,
) -> (String, ConnectionFuture<C>)
where
    C: Clone,
{
    debug_assert!(!connections.is_empty());

    let mut rng = thread_rng();
    let sample = match excludes {
        Some(excludes) if excludes.len() < connections.len() => {
            let target_keys = connections.keys().filter(|key| !excludes.contains(*key));
            target_keys.choose(&mut rng)
        }
        _ => connections.keys().choose(&mut rng),
    };

    let addr = sample.expect("No targets to choose from");
    (addr.to_string(), connections.get(addr).unwrap().clone())
}<|MERGE_RESOLUTION|>--- conflicted
+++ resolved
@@ -37,15 +37,9 @@
     aio::{ConnectionLike, MultiplexedConnection},
     cluster::{get_connection_info, parse_slots, slot_cmd},
     cluster_client::ClusterParams,
-<<<<<<< HEAD
     cluster_routing::{Route, RoutingInfo, Slot, SlotAddr, SlotAddrs, SlotMap},
-    Cmd, ConnectionInfo, ErrorKind, IntoConnectionInfo, PushKind, RedisError, RedisFuture,
-    RedisResult, Value,
-=======
-    cluster_routing::{Route, RoutingInfo, Slot, SlotAddr, SlotMap},
-    Cmd, ConnectionInfo, ErrorKind, IntoConnectionInfo, RedisError, RedisFuture, RedisResult,
+    Cmd, ConnectionInfo, ErrorKind, IntoConnectionInfo, PushKind, RedisError, RedisFuture, RedisResult,
     Value,
->>>>>>> 33b6fede
 };
 
 #[cfg(all(not(feature = "tokio-comp"), feature = "async-std-comp"))]
