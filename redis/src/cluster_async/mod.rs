--- conflicted
+++ resolved
@@ -486,22 +486,6 @@
         params: ClusterParams,
     ) -> RedisResult<ConnectionMap<C>> {
         let connections = stream::iter(initial_nodes.iter().cloned())
-<<<<<<< HEAD
-            .map(|info| async move {
-                let addr = match info.addr {
-                    ConnectionAddr::Tcp(ref host, port) => match &info.redis.password {
-                        Some(pw) => format!("redis://:{pw}@{host}:{port}"),
-                        None => format!("redis://{host}:{port}"),
-                    },
-                    ConnectionAddr::TcpTls {
-                        ref host,
-                        port,
-                        insecure,
-                        ..
-                    } => match &info.redis.password {
-                        Some(pw) if insecure => {
-                            format!("rediss://:{pw}@{host}:{port}/#insecure")
-=======
             .map(|info| {
                 let params = params.clone();
                 async move {
@@ -512,7 +496,6 @@
                         Err(e) => {
                             trace!("Failed to connect to initial node: {:?}", e);
                             None
->>>>>>> 6d0ec7cd
                         }
                     }
                 }
