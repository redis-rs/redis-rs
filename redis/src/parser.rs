--- conflicted
+++ resolved
@@ -62,191 +62,6 @@
     I: RangeStream<Token = u8, Range = &'a [u8]>,
     I::Error: combine::ParseError<u8, &'a [u8], I::Position>,
 {
-<<<<<<< HEAD
-    opaque!(any_send_sync_partial_state(any().then_partial(
-        move |&mut b| {
-            //TODO: need to implement Streamed aggregated data types https://github.com/antirez/RESP3/blob/master/spec.md#streamed-aggregated-data-types
-            let line = || {
-                recognize(take_until_bytes(&b"\r\n"[..]).with(take(2).map(|_| ()))).and_then(
-                    |line: &[u8]| {
-                        str::from_utf8(&line[..line.len() - 2]).map_err(StreamErrorFor::<I>::other)
-                    },
-                )
-            };
-
-            let status = || {
-                line().map(|line| {
-                    if line == "OK" {
-                        Value::Okay
-                    } else {
-                        Value::Status(line.into())
-                    }
-                })
-            };
-
-            let int = || {
-                line().and_then(|line| match line.trim().parse::<i64>() {
-                    Err(_) => Err(StreamErrorFor::<I>::message_static_message(
-                        "Expected integer, got garbage",
-                    )),
-                    Ok(value) => Ok(value),
-                })
-            };
-
-            let data = || {
-                int().then_partial(move |size| {
-                    if *size < 0 {
-                        combine::value(Value::Nil).left()
-                    } else {
-                        take(*size as usize)
-                            .map(|bs: &[u8]| Value::Data(bs.to_vec()))
-                            .skip(crlf())
-                            .right()
-                    }
-                })
-            };
-            let blob = || {
-                int().then_partial(move |size| {
-                    let n = take(*size as usize)
-                        .map(|bs: &[u8]| String::from_utf8_lossy(bs).to_string())
-                        .skip(crlf());
-                    n
-                })
-            };
-
-            let bulk = || {
-                int().then_partial(|&mut length| {
-                    if length < 0 {
-                        combine::value(Value::Nil).map(Ok).left()
-                    } else {
-                        let length = length as usize;
-                        combine::count_min_max(length, length, value())
-                            .map(|result: ResultExtend<_, _>| result.0.map(Value::Bulk))
-                            .right()
-                    }
-                })
-            };
-
-            let error = || {
-                line().map(|line: &str| {
-                    let desc = "An error was signalled by the server";
-                    let mut pieces = line.splitn(2, ' ');
-                    let kind = match pieces.next().unwrap() {
-                        "ERR" => ErrorKind::ResponseError,
-                        "EXECABORT" => ErrorKind::ExecAbortError,
-                        "LOADING" => ErrorKind::BusyLoadingError,
-                        "NOSCRIPT" => ErrorKind::NoScriptError,
-                        "MOVED" => ErrorKind::Moved,
-                        "ASK" => ErrorKind::Ask,
-                        "TRYAGAIN" => ErrorKind::TryAgain,
-                        "CLUSTERDOWN" => ErrorKind::ClusterDown,
-                        "CROSSSLOT" => ErrorKind::CrossSlot,
-                        "MASTERDOWN" => ErrorKind::MasterDown,
-                        "READONLY" => ErrorKind::ReadOnly,
-                        code => return make_extension_error(code, pieces.next()),
-                    };
-                    match pieces.next() {
-                        Some(detail) => RedisError::from((kind, desc, detail.to_string())),
-                        None => RedisError::from((kind, desc)),
-                    }
-                })
-            };
-            let map = || {
-                int().then_partial(|&mut length| {
-                    let length = length as usize * 2;
-                    combine::count_min_max(length, length, value())
-                        .map(|result: ResultExtend<_, _>| result.0.map(Value::Map))
-                })
-            };
-            let set = || {
-                int().then_partial(|&mut length| {
-                    let length = length as usize;
-                    combine::count_min_max(length, length, value())
-                        .map(|result: ResultExtend<_, _>| result.0.map(Value::Set))
-                })
-            };
-            let push = || {
-                int().then_partial(|&mut length| {
-                    let length = length as usize;
-                    combine::count_min_max(length, length, value())
-                        .map(|result: ResultExtend<_, _>| result.0.map(Value::Push))
-                })
-            };
-            let null = || line().map(|_| Ok(Value::Null));
-            let double = || {
-                line().and_then(|line| match line.trim().parse::<f64>() {
-                    Err(_) => Err(StreamErrorFor::<I>::message_static_message(
-                        "Expected double, got garbage",
-                    )),
-                    Ok(value) => Ok(value),
-                })
-            };
-            let boolean = || {
-                line().and_then(|line: &str| match line {
-                    "t" => Ok(true),
-                    "f" => Ok(false),
-                    _ => Err(StreamErrorFor::<I>::message_static_message(
-                        "Expected boolean, got garbage",
-                    )),
-                })
-            };
-            let blob_error = || {
-                blob().map(|line| {
-                    let desc = "An error was signalled by the server";
-                    let mut pieces = line.splitn(2, ' ');
-                    let kind = match pieces.next().unwrap() {
-                        "ERR" => ErrorKind::ResponseError,
-                        "EXECABORT" => ErrorKind::ExecAbortError,
-                        "LOADING" => ErrorKind::BusyLoadingError,
-                        "NOSCRIPT" => ErrorKind::NoScriptError,
-                        "MOVED" => ErrorKind::Moved,
-                        "ASK" => ErrorKind::Ask,
-                        "TRYAGAIN" => ErrorKind::TryAgain,
-                        "CLUSTERDOWN" => ErrorKind::ClusterDown,
-                        "CROSSSLOT" => ErrorKind::CrossSlot,
-                        "MASTERDOWN" => ErrorKind::MasterDown,
-                        "READONLY" => ErrorKind::ReadOnly,
-                        code => return make_extension_error(code, pieces.next()),
-                    };
-                    match pieces.next() {
-                        Some(detail) => RedisError::from((kind, desc, detail.to_string())),
-                        None => RedisError::from((kind, desc)),
-                    }
-                })
-            };
-            let verbatim = || {
-                blob().map(|line| {
-                    let mut pieces = line.splitn(2, ':');
-                    let format = pieces.next().unwrap();
-                    let string = pieces.next().unwrap();
-                    Ok(Value::VerbatimString(
-                        format.to_string(),
-                        string.to_string(),
-                    ))
-                })
-            };
-            let big_number = || line().map(|line| Ok(Value::BigNumber(line.to_string())));
-            combine::dispatch!(b;
-                b'+' => status().map(Ok),
-                b':' => int().map(|i| Ok(Value::Int(i))),
-                b'$' => data().map(Ok),
-                b'*' => bulk(),
-                b'%' => map(),
-                b'|' => map(), //Attribute type
-                b'~' => set(),
-                b'-' => error().map(Err),
-                b'_' => null(),
-                b',' => double().map(|i| Ok(Value::Double(i))),
-                b'#' => boolean().map(|b| Ok(Value::Boolean(b))),
-                b'!' => blob_error().map(Err),
-                b'=' => verbatim(),
-                b'(' => big_number(),
-                b'>' => push(),
-                b => combine::unexpected_any(combine::error::Token(b))
-            )
-        }
-    )))
-=======
     let count = count.unwrap_or(1);
 
     opaque!(any_send_sync_partial_state(
@@ -297,6 +112,14 @@
                                 .skip(crlf())
                                 .right()
                         }
+                    })
+                };
+                let blob = || {
+                    int().then_partial(move |size| {
+                        let n = take(*size as usize)
+                            .map(|bs: &[u8]| String::from_utf8_lossy(bs).to_string())
+                            .skip(crlf());
+                        n
                     })
                 };
 
@@ -337,18 +160,101 @@
                         }
                     })
                 };
-
+                let map = || {
+                    int().then_partial(|&mut length| {
+                        let length = length as usize * 2;
+                        combine::count_min_max(length, length, value())
+                            .map(|result: ResultExtend<_, _>| result.0.map(Value::Map))
+                    })
+                };
+                let set = || {
+                    int().then_partial(|&mut length| {
+                        let length = length as usize;
+                        combine::count_min_max(length, length, value())
+                            .map(|result: ResultExtend<_, _>| result.0.map(Value::Set))
+                    })
+                };
+                let push = || {
+                    int().then_partial(|&mut length| {
+                        let length = length as usize;
+                        combine::count_min_max(length, length, value())
+                            .map(|result: ResultExtend<_, _>| result.0.map(Value::Push))
+                    })
+                };
+                let null = || line().map(|_| Ok(Value::Null));
+                let double = || {
+                    line().and_then(|line| match line.trim().parse::<f64>() {
+                        Err(_) => Err(StreamErrorFor::<I>::message_static_message(
+                            "Expected double, got garbage",
+                        )),
+                        Ok(value) => Ok(value),
+                    })
+                };
+                let boolean = || {
+                    line().and_then(|line: &str| match line {
+                        "t" => Ok(true),
+                        "f" => Ok(false),
+                        _ => Err(StreamErrorFor::<I>::message_static_message(
+                            "Expected boolean, got garbage",
+                        )),
+                    })
+                };
+                let blob_error = || {
+                    blob().map(|line| {
+                        let desc = "An error was signalled by the server";
+                        let mut pieces = line.splitn(2, ' ');
+                        let kind = match pieces.next().unwrap() {
+                            "ERR" => ErrorKind::ResponseError,
+                            "EXECABORT" => ErrorKind::ExecAbortError,
+                            "LOADING" => ErrorKind::BusyLoadingError,
+                            "NOSCRIPT" => ErrorKind::NoScriptError,
+                            "MOVED" => ErrorKind::Moved,
+                            "ASK" => ErrorKind::Ask,
+                            "TRYAGAIN" => ErrorKind::TryAgain,
+                            "CLUSTERDOWN" => ErrorKind::ClusterDown,
+                            "CROSSSLOT" => ErrorKind::CrossSlot,
+                            "MASTERDOWN" => ErrorKind::MasterDown,
+                            "READONLY" => ErrorKind::ReadOnly,
+                            code => return make_extension_error(code, pieces.next()),
+                        };
+                        match pieces.next() {
+                            Some(detail) => RedisError::from((kind, desc, detail.to_string())),
+                            None => RedisError::from((kind, desc)),
+                        }
+                    })
+                };
+                let verbatim = || {
+                    blob().map(|line| {
+                        let mut pieces = line.splitn(2, ':');
+                        let format = pieces.next().unwrap();
+                        let string = pieces.next().unwrap();
+                        Ok(Value::VerbatimString(
+                            format.to_string(),
+                            string.to_string(),
+                        ))
+                    })
+                };
+                let big_number = || line().map(|line| Ok(Value::BigNumber(line.to_string())));
                 combine::dispatch!(b;
                     b'+' => status().map(Ok),
                     b':' => int().map(|i| Ok(Value::Int(i))),
                     b'$' => data().map(Ok),
                     b'*' => bulk(),
+                    b'%' => map(),
+                    b'|' => map(), //Attribute type
+                    b'~' => set(),
                     b'-' => error().map(Err),
+                    b'_' => null(),
+                    b',' => double().map(|i| Ok(Value::Double(i))),
+                    b'#' => boolean().map(|b| Ok(Value::Boolean(b))),
+                    b'!' => blob_error().map(Err),
+                    b'=' => verbatim(),
+                    b'(' => big_number(),
+                    b'>' => push(),
                     b => combine::unexpected_any(combine::error::Token(b))
                 )
             })
     ))
->>>>>>> fae1b676
 }
 
 #[cfg(feature = "aio")]
@@ -538,7 +444,6 @@
     }
 
     #[test]
-<<<<<<< HEAD
     fn decode_resp3_double() {
         let val = parse_redis_value(b",1.23\r\n").unwrap();
         assert_eq!(val, Value::Double(1.23));
@@ -604,13 +509,14 @@
         assert_eq!(Value::Status("message".to_string()), v[1]);
         assert_eq!(Value::Status("somechannel".to_string()), v[2]);
         assert_eq!(Value::Status("this is the message".to_string()), v[3]);
-=======
+    }
+
+    #[test]
     fn test_max_recursion_depth() {
         let bytes = b"*1\r\n*1\r\n*1\r\n*1\r\n*1\r\n*1\r\n*1\r\n*1\r\n*1\r\n*1\r\n*1\r\n*1\r\n*1\r\n*1\r\n*1\r\n*1\r\n*1\r\n*1\r\n*1\r\n*1\r\n*1\r\n*1\r\n*1\r\n*1\r\n*1\r\n*1\r\n*1\r\n*1\r\n*1\r\n*1\r\n*1\r\n*1\r\n*1\r\n*1\r\n*1\r\n*1\r\n*1\r\n*1\r\n*1\r\n*1\r\n*1\r\n*1\r\n*1\r\n*1\r\n*1\r\n*1\r\n*1\r\n*1\r\n*1\r\n*1\r\n*1\r\n*1\r\n*1\r\n*1\r\n*1\r\n*1\r\n*1\r\n*1\r\n*1\r\n*1\r\n*1\r\n*1\r\n*1\r\n*1\r\n*1\r\n*1\r\n*1\r\n*1\r\n*1\r\n*1\r\n*1\r\n*1\r\n*1\r\n*1\r\n*1\r\n*1\r\n*1\r\n*1\r\n*1\r\n*1\r\n*1\r\n*1\r\n*1\r\n*1\r\n*1\r\n*1\r\n*1\r\n*1\r\n*1\r\n*1\r\n*1\r\n*1\r\n*1\r\n*1\r\n*1\r\n*1\r\n*1\r\n*1\r\n*1\r\n*1\r\n*1\r\n*1\r\n*1\r\n*1\r\n*1\r\n*1\r\n*1\r\n*1\r\n*1\r\n*1\r\n*1\r\n*1\r\n*1\r\n*1\r\n*1\r\n*1\r\n*1\r\n*1\r\n*1\r\n*1\r\n*1\r\n*1\r\n*1\r\n*1\r\n*1\r\n*1\r\n*1\r\n*1\r\n*1\r\n*1\r\n*1\r\n*1\r\n*1\r\n*1\r\n*1\r\n*1\r\n*1\r\n*1\r\n*1\r\n*1\r\n*1\r\n*1\r\n*1\r\n*1\r\n*1\r\n*1\r\n*1\r\n*1\r\n*1\r\n*1\r\n*1\r\n*1\r\n*1\r\n*1\r\n*1\r\n*1\r\n*1\r\n*1\r\n*1\r\n*1\r\n*1\r\n*1\r\n*1\r\n*1\r\n*1\r\n*1\r\n*1\r\n*1\r\n*1\r\n*1\r\n*1\r\n*1\r\n*1\r\n*1\r\n*1\r\n*1\r\n*1\r\n*1\r\n*1\r\n*1\r\n*1\r\n*1\r\n*1\r\n*1\r\n*1\r\n*1\r\n*1\r\n*1\r\n*1\r\n*1\r\n*1\r\n*1\r\n*1\r\n*1\r\n*1\r\n*1\r\n*1\r\n*1\r\n*1\r\n*1\r\n*1\r\n*1\r\n*1\r\n*1\r\n*1\r\n*1\r\n*1\r\n*1\r\n*1\r\n*1\r\n*1\r\n*1\r\n*1\r\n*1\r\n*1\r\n*1\r\n*1\r\n*1\r\n*1\r\n*1\r\n*1\r\n*1\r\n*1\r\n*1\r\n*1\r\n*1\r\n*1\r\n*1\r\n*1\r\n*1\r\n*1\r\n*1\r\n*1\r\n*1\r\n*1\r\n*1\r\n*1\r\n*1\r\n*1\r\n*1\r\n*1\r\n*1\r\n*1\r\n*1\r\n*1\r\n*1\r\n*1\r\n*1\r\n*1\r\n*1\r\n*1\r\n*1\r\n*1\r\n*1\r\n*1\r\n*1\r\n*1\r\n*1\r\n*1\r\n*1\r\n*1\r\n*1\r\n*1\r\n*1\r\n*1\r\n*1\r\n*1\r\n*1\r\n*1\r\n*1\r\n*1\r\n*1\r\n*1\r\n*1\r\n*1\r\n*1\r\n*1\r\n*1\r\n*1\r\n*1\r\n*1\r\n*1\r\n*1\r\n*1\r\n*1\r\n*1\r\n*1\r\n*1\r\n*1\r\n*1\r\n*1\r\n*1\r\n*1\r\n*1\r\n*1\r\n*1\r\n*1\r\n*1\r\n*1\r\n*1\r\n*1\r\n*1\r\n*1\r\n*1\r\n*1\r\n*1\r\n*1\r\n*1\r\n*1\r\n*1\r\n*1\r\n*1\r\n*1\r\n*1\r\n*1\r\n*1\r\n*1\r\n*1\r\n*1\r\n*1\r\n*1\r\n*1\r\n*1\r\n*1\r\n*1\r\n*1\r\n*1\r\n*1\r\n*1\r\n*1\r\n*1\r\n*1\r\n*1\r\n*1\r\n*1\r\n*1\r\n*1\r\n*1\r\n*1\r\n*1\r\n*1\r\n*1\r\n*1\r\n*1\r\n*1\r\n*1\r\n*1\r\n*1\r\n*1\r\n*1\r\n*1\r\n*1\r\n*1\r\n*1\r\n*1\r\n*1\r\n*1\r\n*1\r\n*1\r\n*1\r\n*1\r\n*1\r\n*1\r\n*1\r\n*1\r\n*1\r\n*1\r\n*1\r\n*1\r\n*1\r\n*1\r\n*1\r\n*1\r\n*1\r\n*1\r\n*1\r\n*1\r\n*1\r\n*1\r\n*1\r\n*1\r\n*1\r\n*1\r\n*1\r\n*1\r\n*1\r\n*1\r\n*1\r\n*1\r\n*1\r\n*1\r\n*1\r\n*1\r\n*1\r\n*1\r\n*1\r\n*1\r\n*1\r\n*1\r\n*1\r\n*1\r\n*1\r\n*1\r\n*1\r\n*1\r\n*1\r\n*1\r\n*1\r\n*1\r\n*1\r\n*1\r\n*1\r\n*1\r\n*1\r\n*1\r\n*1\r\n*1\r\n*1\r\n*1\r\n*1\r\n*1\r\n*1\r\n*1\r\n*1\r\n*1\r\n*1\r\n*1\r\n*1\r\n*1\r\n*1\r\n*1\r\n*1\r\n*1\r\n*1\r\n*1\r\n*1\r\n*1\r\n*1\r\n*1\r\n*1\r\n*1\r\n*1\r\n*1\r\n*1\r\n*1\r\n*1\r\n*1\r\n*1\r\n*1\r\n*1\r\n*1\r\n*1\r\n*1\r\n*1\r\n*1\r\n*1\r\n*1\r\n*1\r\n*1\r\n*1\r\n*1\r\n*1\r\n*1\r\n*1\r\n*1\r\n*1\r\n*1\r\n*1\r\n*1\r\n*1\r\n*1\r\n*1\r\n*1\r\n*1\r\n*1\r\n*1\r\n*1\r\n*1\r\n*1\r\n*1\r\n*1\r\n*1\r\n*1\r\n*1\r\n*1\r\n*1\r\n*1\r\n*1\r\n*1\r\n*1\r\n*1\r\n*1\r\n*1\r\n*1\r\n*1\r\n*1\r\n*1\r\n*1\r\n*1\r\n*1\r\n*1\r\n*1\r\n*1\r\n*1\r\n*1\r\n*1\r\n*1\r\n*1\r\n*1\r\n*1\r\n*1\r\n*1\r\n*1\r\n*1\r\n*1\r\n*1\r\n*1\r\n*1\r\n*1\r\n*1\r\n*1\r\n*1\r\n*1\r\n*1\r\n*1\r\n*1\r\n*1\r\n*1\r\n*1\r\n*1\r\n*1\r\n*1\r\n*1\r\n*1\r\n*1\r\n*1\r\n*1\r\n*1\r\n*1\r\n*1\r\n*1\r\n*1\r\n*1\r\n*1\r\n*1\r\n*1\r\n*1\r\n*1\r\n*1\r\n*1\r\n*1\r\n*1\r\n*1\r\n*1\r\n*1\r\n*1\r\n*1\r\n*1\r\n*1\r\n*1\r\n*1\r\n*1\r\n*1\r\n*1\r\n*1\r\n*1\r\n*1\r\n*1\r\n*1\r\n*1\r\n*1\r\n*1\r\n*1\r\n*1\r\n*1\r\n*1\r\n*1\r\n*1\r\n*1\r\n*1\r\n*1\r\n*1\r\n*1\r\n*1\r\n*1\r\n*1\r\n*1\r\n*1\r\n*1\r\n*1\r\n*1\r\n*1\r\n*1\r\n*1\r\n*1\r\n*1\r\n*1\r\n*1\r\n*1\r\n*1\r\n*1\r\n*1\r\n*1\r\n*1\r\n";
         match parse_redis_value(bytes) {
             Ok(_) => panic!("Expected Err"),
             Err(e) => assert!(matches!(e.kind(), ErrorKind::ResponseError)),
         }
->>>>>>> fae1b676
     }
 }