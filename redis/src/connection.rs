--- conflicted
+++ resolved
@@ -31,14 +31,6 @@
 #[cfg(feature = "tls-rustls")]
 use std::sync::Arc;
 
-<<<<<<< HEAD
-#[cfg(feature = "tls-rustls-webpki-roots")]
-use rustls::OwnedTrustAnchor;
-#[cfg(feature = "tls-rustls-webpki-roots")]
-use webpki_roots::TLS_SERVER_ROOTS;
-
-=======
->>>>>>> 54eb0a1a
 #[cfg(all(
     feature = "tls-rustls",
     not(feature = "tls-native-tls"),
@@ -676,14 +668,10 @@
             } => {
                 let host: &str = host;
                 let config = create_rustls_config(insecure, tls_params.clone())?;
-<<<<<<< HEAD
-                let conn = rustls::ClientConnection::new(Arc::new(config), host.try_into()?)?;
-=======
                 let conn = rustls::ClientConnection::new(
                     Arc::new(config),
                     rustls_pki_types::ServerName::try_from(host)?.to_owned(),
                 )?;
->>>>>>> 54eb0a1a
                 let reader = match timeout {
                     None => {
                         let tcp = connect_tcp((host, port))?;
@@ -868,17 +856,7 @@
     #[allow(unused_mut)]
     let mut root_store = RootCertStore::empty();
     #[cfg(feature = "tls-rustls-webpki-roots")]
-<<<<<<< HEAD
-    root_store.add_trust_anchors(TLS_SERVER_ROOTS.0.iter().map(|ta| {
-        OwnedTrustAnchor::from_subject_spki_name_constraints(
-            ta.subject,
-            ta.spki,
-            ta.name_constraints,
-        )
-    }));
-=======
     root_store.extend(webpki_roots::TLS_SERVER_ROOTS.iter().cloned());
->>>>>>> 54eb0a1a
     #[cfg(all(
         feature = "tls-rustls",
         not(feature = "tls-native-tls"),
@@ -888,15 +866,7 @@
         root_store.add(cert)?;
     }
 
-<<<<<<< HEAD
-    let config = rustls::ClientConfig::builder()
-        .with_safe_default_cipher_suites()
-        .with_safe_default_kx_groups()
-        .with_protocol_versions(rustls::ALL_VERSIONS)?;
-
-=======
     let config = rustls::ClientConfig::builder();
->>>>>>> 54eb0a1a
     let config = if let Some(tls_params) = tls_params {
         let config_builder =
             config.with_root_certificates(tls_params.root_cert_store.unwrap_or(root_store));
@@ -1473,16 +1443,11 @@
         }
     }
 
-<<<<<<< HEAD
     fn cache_messages_until_received_response(&mut self, cmd: &mut Cmd) -> RedisResult<()> {
         if self.con.protocol == ProtocolVersion::RESP3 {
             cmd.set_no_response(true);
         }
         let mut response = cmd.query(self.con)?;
-=======
-    fn cache_messages_until_received_response(&mut self, cmd: &Cmd) -> RedisResult<()> {
-        let mut response = self.con.req_packed_command(&cmd.get_packed_command())?;
->>>>>>> 54eb0a1a
         loop {
             if let Some(msg) = Msg::from_value(&response) {
                 self.waiting_messages.push_back(msg);
@@ -1501,14 +1466,11 @@
     /// Subscribes to a new channel with a pattern.
     pub fn psubscribe<T: ToRedisArgs>(&mut self, pchannel: T) -> RedisResult<()> {
         self.cache_messages_until_received_response(cmd("PSUBSCRIBE").arg(pchannel))
-<<<<<<< HEAD
-=======
     }
 
     /// Unsubscribes from a channel.
     pub fn unsubscribe<T: ToRedisArgs>(&mut self, channel: T) -> RedisResult<()> {
         self.cache_messages_until_received_response(cmd("UNSUBSCRIBE").arg(channel))
->>>>>>> 54eb0a1a
     }
 
     /// Unsubscribes from a channel with a pattern.
