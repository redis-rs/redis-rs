--- conflicted
+++ resolved
@@ -1,8 +1,5 @@
 use std::collections::{BTreeMap, BTreeSet};
-<<<<<<< HEAD
 use std::default::Default;
-=======
->>>>>>> 78a37b50
 use std::error;
 use std::ffi::{CString, NulError};
 use std::fmt;
@@ -875,11 +872,8 @@
             ErrorKind::EmptySentinelList => RetryMethod::NoRetry,
             ErrorKind::NotBusy => RetryMethod::NoRetry,
             #[cfg(feature = "json")]
-<<<<<<< HEAD
-            ErrorKind::Serialize => false,
-            ErrorKind::RESP3NotSupported => false,
-=======
             ErrorKind::Serialize => RetryMethod::NoRetry,
+            ErrorKind::RESP3NotSupported => RetryMethod::NoRetry,
 
             ErrorKind::AuthenticationFailed => RetryMethod::Reconnect,
             ErrorKind::ResponseError => RetryMethod::Reconnect,
@@ -902,7 +896,6 @@
                 },
                 _ => RetryMethod::RetryImmediately,
             },
->>>>>>> 78a37b50
         }
     }
 }
