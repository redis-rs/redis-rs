use std::collections::{BTreeMap, BTreeSet};
use std::convert::From;
use std::default::Default;
use std::error;
use std::ffi::{CString, NulError};
use std::fmt;
use std::hash::{BuildHasher, Hash};
use std::io;
use std::str::{from_utf8, Utf8Error};
use std::string::FromUtf8Error;

#[cfg(feature = "ahash")]
pub(crate) use ahash::{AHashMap as HashMap, AHashSet as HashSet};
#[cfg(not(feature = "ahash"))]
pub(crate) use std::collections::{HashMap, HashSet};
use std::ops::Deref;

macro_rules! invalid_type_error {
    ($v:expr, $det:expr) => {{
        fail!(invalid_type_error_inner!($v, $det))
    }};
}

macro_rules! invalid_type_error_inner {
    ($v:expr, $det:expr) => {
        RedisError::from((
            ErrorKind::TypeError,
            "Response was of incompatible type",
            format!("{:?} (response was {:?})", $det, $v),
        ))
    };
}

/// Helper enum that is used to define expiry time
pub enum Expiry {
    /// EX seconds -- Set the specified expire time, in seconds.
    EX(usize),
    /// PX milliseconds -- Set the specified expire time, in milliseconds.
    PX(usize),
    /// EXAT timestamp-seconds -- Set the specified Unix time at which the key will expire, in seconds.
    EXAT(usize),
    /// PXAT timestamp-milliseconds -- Set the specified Unix time at which the key will expire, in milliseconds.
    PXAT(usize),
    /// PERSIST -- Remove the time to live associated with the key.
    PERSIST,
}

/// Helper enum that is used in some situations to describe
/// the behavior of arguments in a numeric context.
#[derive(PartialEq, Eq, Clone, Debug, Copy)]
pub enum NumericBehavior {
    /// This argument is not numeric.
    NonNumeric,
    /// This argument is an integer.
    NumberIsInteger,
    /// This argument is a floating point value.
    NumberIsFloat,
}

/// An enum of all error kinds.
#[derive(PartialEq, Eq, Copy, Clone, Debug)]
#[non_exhaustive]
pub enum ErrorKind {
    /// The server generated an invalid response.
    ResponseError,
    /// The authentication with the server failed.
    AuthenticationFailed,
    /// Operation failed because of a type mismatch.
    TypeError,
    /// A script execution was aborted.
    ExecAbortError,
    /// The server cannot response because it's loading a dump.
    BusyLoadingError,
    /// A script that was requested does not actually exist.
    NoScriptError,
    /// An error that was caused because the parameter to the
    /// client were wrong.
    InvalidClientConfig,
    /// Raised if a key moved to a different node.
    Moved,
    /// Raised if a key moved to a different node but we need to ask.
    Ask,
    /// Raised if a request needs to be retried.
    TryAgain,
    /// Raised if a redis cluster is down.
    ClusterDown,
    /// A request spans multiple slots
    CrossSlot,
    /// A cluster master is unavailable.
    MasterDown,
    /// This kind is returned if the redis error is one that is
    /// not native to the system.  This is usually the case if
    /// the cause is another error.
    IoError,
    /// An error raised that was identified on the client before execution.
    ClientError,
    /// An extension error.  This is an error created by the server
    /// that is not directly understood by the library.
    ExtensionError,
    /// Attempt to write to a read-only server
    ReadOnly,

    #[cfg(feature = "json")]
    /// Error Serializing a struct to JSON form
    Serialize,
}
/// Internal low-level redis value enum.
#[derive(PartialEq, Clone)]
pub enum Value {
    /// A nil response from the server.
    Nil,
    /// An integer response.  Note that there are a few situations
    /// in which redis actually returns a string for an integer which
    /// is why this library generally treats integers and strings
    /// the same for all numeric responses.
    Int(i64),
    /// An arbitary binary data.
    Data(Vec<u8>),
    /// A bulk response of more data.  This is generally used by redis
    /// to express nested structures.
    Bulk(Vec<Value>),
    /// A status response.
    Status(String), // maybe change to SimpleString ?
    /// A status response which represents the string "OK".
    Okay,
    /// Ordered map value from the server. use `as_map_iter` function.
    Map(Vec<Value>),
    /// Unordered set value from the server.
    Set(Vec<Value>),
    /// A floating number response from the server.
    Double(f64),
    /// A boolean response from the server.
    Boolean(bool),
    /// First String is format and other is the string
    VerbatimString(String, String),
    /// Very large number that out of the range of the signed 64 bit numbers
    BigNumber(String),
    /// Push data from the server.
    Push(Vec<Value>),
}

pub struct MapIter<'a>(std::slice::Iter<'a, Value>);

impl<'a> Iterator for MapIter<'a> {
    type Item = (&'a Value, &'a Value);

    fn next(&mut self) -> Option<Self::Item> {
        Some((self.0.next()?, self.0.next()?))
    }

    fn size_hint(&self) -> (usize, Option<usize>) {
        let (low, high) = self.0.size_hint();
        (low / 2, high.map(|h| h / 2))
    }
}

/// Values are generally not used directly unless you are using the
/// more low level functionality in the library.  For the most part
/// this is hidden with the help of the `FromRedisValue` trait.
///
/// While on the redis protocol there is an error type this is already
/// separated at an early point so the value only holds the remaining
/// types.
impl Value {
    /// Checks if the return value looks like it fulfils the cursor
    /// protocol.  That means the result is a bulk item of length
    /// two with the first one being a cursor and the second a
    /// bulk response.
    pub fn looks_like_cursor(&self) -> bool {
        match *self {
            Value::Bulk(ref items) => {
                if items.len() != 2 {
                    return false;
                }
                match items[0] {
                    Value::Data(_) => {}
                    _ => {
                        return false;
                    }
                };
                match items[1] {
                    Value::Bulk(_) => {}
                    _ => {
                        return false;
                    }
                }
                true
            }
            _ => false,
        }
    }

    /// Returns an `&[Value]` if `self` is compatible with a sequence type
    pub fn as_sequence(&self) -> Option<&[Value]> {
        match self {
            Value::Bulk(items) => Some(&items[..]),
            Value::Set(items) => Some(&items[..]),
            Value::Push(items) => Some(&items[..]),
            Value::Nil => Some(&[]),
            _ => None,
        }
    }

    /// Returns an iterator of `(&Value, &Value)` if `self` is compatible with a map type
    pub fn as_map_iter(&self) -> Option<MapIter<'_>> {
        match self {
            Value::Bulk(items) => Some(MapIter(items.iter())),
            Value::Map(items) => Some(MapIter(items.iter())),
            _ => None,
        }
    }
}

impl fmt::Debug for Value {
    fn fmt(&self, fmt: &mut fmt::Formatter<'_>) -> fmt::Result {
        match *self {
            Value::Nil => write!(fmt, "nil"),
            Value::Int(val) => write!(fmt, "int({val:?})"),
            Value::Data(ref val) => match from_utf8(val) {
                Ok(x) => write!(fmt, "string-data('{x:?}')"),
                Err(_) => write!(fmt, "binary-data({val:?})"),
            },
            Value::Bulk(ref values) => {
                write!(fmt, "bulk(")?;
                let mut is_first = true;
                for val in values.iter() {
                    if !is_first {
                        write!(fmt, ", ")?;
                    }
                    write!(fmt, "{val:?}")?;
                    is_first = false;
                }
                write!(fmt, ")")
            }
            Value::Push(ref values) => {
                write!(fmt, "push(")?;
                let mut is_first = true;
                for val in values.iter() {
                    if !is_first {
                        write!(fmt, ", ")?;
                    }
                    write!(fmt, "{:?}", val)?;
                    is_first = false;
                }
                write!(fmt, ")")
            }
            Value::Okay => write!(fmt, "ok"),
<<<<<<< HEAD
            Value::Status(ref s) => write!(fmt, "status({:?})", s),
            Value::Map(ref m) => write!(fmt, "map({:?})", m),
            Value::Set(ref m) => write!(fmt, "set({:?})", m),
            Value::Double(ref m) => write!(fmt, "double({:?})", m),
            Value::Boolean(ref m) => write!(fmt, "boolean({:?})", m),
            Value::VerbatimString(ref format, ref string) => {
                write!(fmt, "verbatim-string({:?},{:?})", format, string)
            }
            Value::BigNumber(ref m) => write!(fmt, "big-number({:?})", m),
=======
            Value::Status(ref s) => write!(fmt, "status({s:?})"),
>>>>>>> 0d0133ce
        }
    }
}

/// Represents a redis error.  For the most part you should be using
/// the Error trait to interact with this rather than the actual
/// struct.
pub struct RedisError {
    repr: ErrorRepr,
}

#[cfg(feature = "json")]
impl From<serde_json::Error> for RedisError {
    fn from(serde_err: serde_json::Error) -> RedisError {
        RedisError::from((
            ErrorKind::Serialize,
            "Serialization Error",
            format!("{serde_err}"),
        ))
    }
}

#[derive(Debug)]
enum ErrorRepr {
    WithDescription(ErrorKind, &'static str),
    WithDescriptionAndDetail(ErrorKind, &'static str, String),
    ExtensionError(String, String),
    IoError(io::Error),
}

impl PartialEq for RedisError {
    fn eq(&self, other: &RedisError) -> bool {
        match (&self.repr, &other.repr) {
            (&ErrorRepr::WithDescription(kind_a, _), &ErrorRepr::WithDescription(kind_b, _)) => {
                kind_a == kind_b
            }
            (
                &ErrorRepr::WithDescriptionAndDetail(kind_a, _, _),
                &ErrorRepr::WithDescriptionAndDetail(kind_b, _, _),
            ) => kind_a == kind_b,
            (ErrorRepr::ExtensionError(a, _), ErrorRepr::ExtensionError(b, _)) => *a == *b,
            _ => false,
        }
    }
}

impl From<io::Error> for RedisError {
    fn from(err: io::Error) -> RedisError {
        RedisError {
            repr: ErrorRepr::IoError(err),
        }
    }
}

impl From<Utf8Error> for RedisError {
    fn from(_: Utf8Error) -> RedisError {
        RedisError {
            repr: ErrorRepr::WithDescription(ErrorKind::TypeError, "Invalid UTF-8"),
        }
    }
}

impl From<NulError> for RedisError {
    fn from(err: NulError) -> RedisError {
        RedisError {
            repr: ErrorRepr::WithDescriptionAndDetail(
                ErrorKind::TypeError,
                "Value contains interior nul terminator",
                err.to_string(),
            ),
        }
    }
}

#[cfg(feature = "tls")]
impl From<native_tls::Error> for RedisError {
    fn from(err: native_tls::Error) -> RedisError {
        RedisError {
            repr: ErrorRepr::WithDescriptionAndDetail(
                ErrorKind::IoError,
                "TLS error",
                err.to_string(),
            ),
        }
    }
}

impl From<FromUtf8Error> for RedisError {
    fn from(_: FromUtf8Error) -> RedisError {
        RedisError {
            repr: ErrorRepr::WithDescription(ErrorKind::TypeError, "Cannot convert from UTF-8"),
        }
    }
}

impl From<(ErrorKind, &'static str)> for RedisError {
    fn from((kind, desc): (ErrorKind, &'static str)) -> RedisError {
        RedisError {
            repr: ErrorRepr::WithDescription(kind, desc),
        }
    }
}

impl From<(ErrorKind, &'static str, String)> for RedisError {
    fn from((kind, desc, detail): (ErrorKind, &'static str, String)) -> RedisError {
        RedisError {
            repr: ErrorRepr::WithDescriptionAndDetail(kind, desc, detail),
        }
    }
}

impl error::Error for RedisError {
    #[allow(deprecated)]
    fn description(&self) -> &str {
        match self.repr {
            ErrorRepr::WithDescription(_, desc) => desc,
            ErrorRepr::WithDescriptionAndDetail(_, desc, _) => desc,
            ErrorRepr::ExtensionError(_, _) => "extension error",
            ErrorRepr::IoError(ref err) => err.description(),
        }
    }

    fn cause(&self) -> Option<&dyn error::Error> {
        match self.repr {
            ErrorRepr::IoError(ref err) => Some(err as &dyn error::Error),
            _ => None,
        }
    }
}

impl fmt::Display for RedisError {
    fn fmt(&self, f: &mut fmt::Formatter<'_>) -> Result<(), fmt::Error> {
        match self.repr {
            ErrorRepr::WithDescription(_, desc) => desc.fmt(f),
            ErrorRepr::WithDescriptionAndDetail(_, desc, ref detail) => {
                desc.fmt(f)?;
                f.write_str(": ")?;
                detail.fmt(f)
            }
            ErrorRepr::ExtensionError(ref code, ref detail) => {
                code.fmt(f)?;
                f.write_str(": ")?;
                detail.fmt(f)
            }
            ErrorRepr::IoError(ref err) => err.fmt(f),
        }
    }
}

impl fmt::Debug for RedisError {
    fn fmt(&self, f: &mut fmt::Formatter<'_>) -> Result<(), fmt::Error> {
        fmt::Display::fmt(self, f)
    }
}

/// Indicates a general failure in the library.
impl RedisError {
    /// Returns the kind of the error.
    pub fn kind(&self) -> ErrorKind {
        match self.repr {
            ErrorRepr::WithDescription(kind, _)
            | ErrorRepr::WithDescriptionAndDetail(kind, _, _) => kind,
            ErrorRepr::ExtensionError(_, _) => ErrorKind::ExtensionError,
            ErrorRepr::IoError(_) => ErrorKind::IoError,
        }
    }

    /// Returns the error detail.
    pub fn detail(&self) -> Option<&str> {
        match self.repr {
            ErrorRepr::WithDescriptionAndDetail(_, _, ref detail)
            | ErrorRepr::ExtensionError(_, ref detail) => Some(detail.as_str()),
            _ => None,
        }
    }

    /// Returns the raw error code if available.
    pub fn code(&self) -> Option<&str> {
        match self.kind() {
            ErrorKind::ResponseError => Some("ERR"),
            ErrorKind::ExecAbortError => Some("EXECABORT"),
            ErrorKind::BusyLoadingError => Some("LOADING"),
            ErrorKind::NoScriptError => Some("NOSCRIPT"),
            ErrorKind::Moved => Some("MOVED"),
            ErrorKind::Ask => Some("ASK"),
            ErrorKind::TryAgain => Some("TRYAGAIN"),
            ErrorKind::ClusterDown => Some("CLUSTERDOWN"),
            ErrorKind::CrossSlot => Some("CROSSSLOT"),
            ErrorKind::MasterDown => Some("MASTERDOWN"),
            ErrorKind::ReadOnly => Some("READONLY"),
            _ => match self.repr {
                ErrorRepr::ExtensionError(ref code, _) => Some(code),
                _ => None,
            },
        }
    }

    /// Returns the name of the error category for display purposes.
    pub fn category(&self) -> &str {
        match self.kind() {
            ErrorKind::ResponseError => "response error",
            ErrorKind::AuthenticationFailed => "authentication failed",
            ErrorKind::TypeError => "type error",
            ErrorKind::ExecAbortError => "script execution aborted",
            ErrorKind::BusyLoadingError => "busy loading",
            ErrorKind::NoScriptError => "no script",
            ErrorKind::InvalidClientConfig => "invalid client config",
            ErrorKind::Moved => "key moved",
            ErrorKind::Ask => "key moved (ask)",
            ErrorKind::TryAgain => "try again",
            ErrorKind::ClusterDown => "cluster down",
            ErrorKind::CrossSlot => "cross-slot",
            ErrorKind::MasterDown => "master down",
            ErrorKind::IoError => "I/O error",
            ErrorKind::ExtensionError => "extension error",
            ErrorKind::ClientError => "client error",
            ErrorKind::ReadOnly => "read-only",
            #[cfg(feature = "json")]
            ErrorKind::Serialize => "serializing",
        }
    }

    /// Indicates that this failure is an IO failure.
    pub fn is_io_error(&self) -> bool {
        self.as_io_error().is_some()
    }

    pub(crate) fn as_io_error(&self) -> Option<&io::Error> {
        match &self.repr {
            ErrorRepr::IoError(e) => Some(e),
            _ => None,
        }
    }

    /// Indicates that this is a cluster error.
    pub fn is_cluster_error(&self) -> bool {
        matches!(
            self.kind(),
            ErrorKind::Moved | ErrorKind::Ask | ErrorKind::TryAgain | ErrorKind::ClusterDown
        )
    }

    /// Returns true if this error indicates that the connection was
    /// refused.  You should generally not rely much on this function
    /// unless you are writing unit tests that want to detect if a
    /// local server is available.
    pub fn is_connection_refusal(&self) -> bool {
        match self.repr {
            ErrorRepr::IoError(ref err) => {
                #[allow(clippy::match_like_matches_macro)]
                match err.kind() {
                    io::ErrorKind::ConnectionRefused => true,
                    // if we connect to a unix socket and the file does not
                    // exist yet, then we want to treat this as if it was a
                    // connection refusal.
                    io::ErrorKind::NotFound => cfg!(unix),
                    _ => false,
                }
            }
            _ => false,
        }
    }

    /// Returns true if error was caused by I/O time out.
    /// Note that this may not be accurate depending on platform.
    pub fn is_timeout(&self) -> bool {
        match self.repr {
            ErrorRepr::IoError(ref err) => matches!(
                err.kind(),
                io::ErrorKind::TimedOut | io::ErrorKind::WouldBlock
            ),
            _ => false,
        }
    }

    /// Returns true if error was caused by a dropped connection.
    pub fn is_connection_dropped(&self) -> bool {
        match self.repr {
            ErrorRepr::IoError(ref err) => matches!(
                err.kind(),
                io::ErrorKind::BrokenPipe | io::ErrorKind::ConnectionReset
            ),
            _ => false,
        }
    }

    /// Returns the node the error refers to.
    ///
    /// This returns `(addr, slot_id)`.
    pub fn redirect_node(&self) -> Option<(&str, u16)> {
        match self.kind() {
            ErrorKind::Ask | ErrorKind::Moved => (),
            _ => return None,
        }
        let mut iter = self.detail()?.split_ascii_whitespace();
        let slot_id: u16 = iter.next()?.parse().ok()?;
        let addr = iter.next()?;
        Some((addr, slot_id))
    }

    /// Returns the extension error code.
    ///
    /// This method should not be used because every time the redis library
    /// adds support for a new error code it would disappear form this method.
    /// `code()` always returns the code.
    #[deprecated(note = "use code() instead")]
    pub fn extension_error_code(&self) -> Option<&str> {
        match self.repr {
            ErrorRepr::ExtensionError(ref code, _) => Some(code),
            _ => None,
        }
    }

    /// Clone the `RedisError`, throwing away non-cloneable parts of an `IoError`.
    ///
    /// Deriving `Clone` is not possible because the wrapped `io::Error` is not
    /// cloneable.
    ///
    /// The `ioerror_description` parameter will be prepended to the message in
    /// case an `IoError` is found.
    #[cfg(feature = "connection-manager")] // Used to avoid "unused method" warning
    pub(crate) fn clone_mostly(&self, ioerror_description: &'static str) -> Self {
        let repr = match self.repr {
            ErrorRepr::WithDescription(kind, desc) => ErrorRepr::WithDescription(kind, desc),
            ErrorRepr::WithDescriptionAndDetail(kind, desc, ref detail) => {
                ErrorRepr::WithDescriptionAndDetail(kind, desc, detail.clone())
            }
            ErrorRepr::ExtensionError(ref code, ref detail) => {
                ErrorRepr::ExtensionError(code.clone(), detail.clone())
            }
            ErrorRepr::IoError(ref e) => ErrorRepr::IoError(io::Error::new(
                e.kind(),
                format!("{ioerror_description}: {e}"),
            )),
        };
        Self { repr }
    }
}

pub fn make_extension_error(code: &str, detail: Option<&str>) -> RedisError {
    RedisError {
        repr: ErrorRepr::ExtensionError(
            code.to_string(),
            match detail {
                Some(x) => x.to_string(),
                None => "Unknown extension error encountered".to_string(),
            },
        ),
    }
}

/// Library generic result type.
pub type RedisResult<T> = Result<T, RedisError>;

/// Library generic future type.
#[cfg(feature = "aio")]
pub type RedisFuture<'a, T> = futures_util::future::BoxFuture<'a, RedisResult<T>>;

/// An info dictionary type.
#[derive(Debug, Clone)]
pub struct InfoDict {
    map: HashMap<String, Value>,
}

/// This type provides convenient access to key/value data returned by
/// the "INFO" command.  It acts like a regular mapping but also has
/// a convenience method `get` which can return data in the appropriate
/// type.
///
/// For instance this can be used to query the server for the role it's
/// in (master, slave) etc:
///
/// ```rust,no_run
/// # fn do_something() -> redis::RedisResult<()> {
/// # let client = redis::Client::open("redis://127.0.0.1/").unwrap();
/// # let mut con = client.get_connection().unwrap();
/// let info : redis::InfoDict = redis::cmd("INFO").query(&mut con)?;
/// let role : Option<String> = info.get("role");
/// # Ok(()) }
/// ```
impl InfoDict {
    /// Creates a new info dictionary from a string in the response of
    /// the INFO command.  Each line is a key, value pair with the
    /// key and value separated by a colon (`:`).  Lines starting with a
    /// hash (`#`) are ignored.
    pub fn new(kvpairs: &str) -> InfoDict {
        let mut map = HashMap::new();
        for line in kvpairs.lines() {
            if line.is_empty() || line.starts_with('#') {
                continue;
            }
            let mut p = line.splitn(2, ':');
            let k = unwrap_or!(p.next(), continue).to_string();
            let v = unwrap_or!(p.next(), continue).to_string();
            map.insert(k, Value::Status(v));
        }
        InfoDict { map }
    }

    /// Fetches a value by key and converts it into the given type.
    /// Typical types are `String`, `bool` and integer types.
    pub fn get<T: FromRedisValue>(&self, key: &str) -> Option<T> {
        match self.find(&key) {
            Some(x) => from_redis_value(x).ok(),
            None => None,
        }
    }

    /// Looks up a key in the info dict.
    pub fn find(&self, key: &&str) -> Option<&Value> {
        self.map.get(*key)
    }

    /// Checks if a key is contained in the info dicf.
    pub fn contains_key(&self, key: &&str) -> bool {
        self.find(key).is_some()
    }

    /// Returns the size of the info dict.
    pub fn len(&self) -> usize {
        self.map.len()
    }

    /// Checks if the dict is empty.
    pub fn is_empty(&self) -> bool {
        self.map.is_empty()
    }
}

impl Deref for InfoDict {
    type Target = HashMap<String, Value>;

    fn deref(&self) -> &Self::Target {
        &self.map
    }
}

/// Abstraction trait for redis command abstractions.
pub trait RedisWrite {
    /// Accepts a serialized redis command.
    fn write_arg(&mut self, arg: &[u8]);

    /// Accepts a serialized redis command.
    fn write_arg_fmt(&mut self, arg: impl fmt::Display) {
        self.write_arg(arg.to_string().as_bytes())
    }
}

impl RedisWrite for Vec<Vec<u8>> {
    fn write_arg(&mut self, arg: &[u8]) {
        self.push(arg.to_owned());
    }

    fn write_arg_fmt(&mut self, arg: impl fmt::Display) {
        self.push(arg.to_string().into_bytes())
    }
}

/// Used to convert a value into one or multiple redis argument
/// strings.  Most values will produce exactly one item but in
/// some cases it might make sense to produce more than one.
pub trait ToRedisArgs: Sized {
    /// This converts the value into a vector of bytes.  Each item
    /// is a single argument.  Most items generate a vector of a
    /// single item.
    ///
    /// The exception to this rule currently are vectors of items.
    fn to_redis_args(&self) -> Vec<Vec<u8>> {
        let mut out = Vec::new();
        self.write_redis_args(&mut out);
        out
    }

    /// This writes the value into a vector of bytes.  Each item
    /// is a single argument.  Most items generate a single item.
    ///
    /// The exception to this rule currently are vectors of items.
    fn write_redis_args<W>(&self, out: &mut W)
    where
        W: ?Sized + RedisWrite;

    /// Returns an information about the contained value with regards
    /// to it's numeric behavior in a redis context.  This is used in
    /// some high level concepts to switch between different implementations
    /// of redis functions (for instance `INCR` vs `INCRBYFLOAT`).
    fn describe_numeric_behavior(&self) -> NumericBehavior {
        NumericBehavior::NonNumeric
    }

    /// Returns an indiciation if the value contained is exactly one
    /// argument.  It returns false if it's zero or more than one.  This
    /// is used in some high level functions to intelligently switch
    /// between `GET` and `MGET` variants.
    fn is_single_arg(&self) -> bool {
        true
    }

    /// This only exists internally as a workaround for the lack of
    /// specialization.
    #[doc(hidden)]
    fn make_arg_vec<W>(items: &[Self], out: &mut W)
    where
        W: ?Sized + RedisWrite,
    {
        for item in items.iter() {
            item.write_redis_args(out);
        }
    }

    /// This only exists internally as a workaround for the lack of
    /// specialization.
    #[doc(hidden)]
    fn make_arg_iter_ref<'a, I, W>(items: I, out: &mut W)
    where
        W: ?Sized + RedisWrite,
        I: Iterator<Item = &'a Self>,
        Self: 'a,
    {
        for item in items {
            item.write_redis_args(out);
        }
    }

    #[doc(hidden)]
    fn is_single_vec_arg(items: &[Self]) -> bool {
        items.len() == 1 && items[0].is_single_arg()
    }
}

macro_rules! itoa_based_to_redis_impl {
    ($t:ty, $numeric:expr) => {
        impl ToRedisArgs for $t {
            fn write_redis_args<W>(&self, out: &mut W)
            where
                W: ?Sized + RedisWrite,
            {
                let mut buf = ::itoa::Buffer::new();
                let s = buf.format(*self);
                out.write_arg(s.as_bytes())
            }

            fn describe_numeric_behavior(&self) -> NumericBehavior {
                $numeric
            }
        }
    };
}

macro_rules! non_zero_itoa_based_to_redis_impl {
    ($t:ty, $numeric:expr) => {
        impl ToRedisArgs for $t {
            fn write_redis_args<W>(&self, out: &mut W)
            where
                W: ?Sized + RedisWrite,
            {
                let mut buf = ::itoa::Buffer::new();
                let s = buf.format(self.get());
                out.write_arg(s.as_bytes())
            }

            fn describe_numeric_behavior(&self) -> NumericBehavior {
                $numeric
            }
        }
    };
}

macro_rules! ryu_based_to_redis_impl {
    ($t:ty, $numeric:expr) => {
        impl ToRedisArgs for $t {
            fn write_redis_args<W>(&self, out: &mut W)
            where
                W: ?Sized + RedisWrite,
            {
                let mut buf = ::ryu::Buffer::new();
                let s = buf.format(*self);
                out.write_arg(s.as_bytes())
            }

            fn describe_numeric_behavior(&self) -> NumericBehavior {
                $numeric
            }
        }
    };
}

impl ToRedisArgs for u8 {
    fn write_redis_args<W>(&self, out: &mut W)
    where
        W: ?Sized + RedisWrite,
    {
        let mut buf = ::itoa::Buffer::new();
        let s = buf.format(*self);
        out.write_arg(s.as_bytes())
    }

    fn make_arg_vec<W>(items: &[u8], out: &mut W)
    where
        W: ?Sized + RedisWrite,
    {
        out.write_arg(items);
    }

    fn is_single_vec_arg(_items: &[u8]) -> bool {
        true
    }
}

itoa_based_to_redis_impl!(i8, NumericBehavior::NumberIsInteger);
itoa_based_to_redis_impl!(i16, NumericBehavior::NumberIsInteger);
itoa_based_to_redis_impl!(u16, NumericBehavior::NumberIsInteger);
itoa_based_to_redis_impl!(i32, NumericBehavior::NumberIsInteger);
itoa_based_to_redis_impl!(u32, NumericBehavior::NumberIsInteger);
itoa_based_to_redis_impl!(i64, NumericBehavior::NumberIsInteger);
itoa_based_to_redis_impl!(u64, NumericBehavior::NumberIsInteger);
itoa_based_to_redis_impl!(isize, NumericBehavior::NumberIsInteger);
itoa_based_to_redis_impl!(usize, NumericBehavior::NumberIsInteger);

non_zero_itoa_based_to_redis_impl!(core::num::NonZeroU8, NumericBehavior::NumberIsInteger);
non_zero_itoa_based_to_redis_impl!(core::num::NonZeroI8, NumericBehavior::NumberIsInteger);
non_zero_itoa_based_to_redis_impl!(core::num::NonZeroU16, NumericBehavior::NumberIsInteger);
non_zero_itoa_based_to_redis_impl!(core::num::NonZeroI16, NumericBehavior::NumberIsInteger);
non_zero_itoa_based_to_redis_impl!(core::num::NonZeroU32, NumericBehavior::NumberIsInteger);
non_zero_itoa_based_to_redis_impl!(core::num::NonZeroI32, NumericBehavior::NumberIsInteger);
non_zero_itoa_based_to_redis_impl!(core::num::NonZeroU64, NumericBehavior::NumberIsInteger);
non_zero_itoa_based_to_redis_impl!(core::num::NonZeroI64, NumericBehavior::NumberIsInteger);
non_zero_itoa_based_to_redis_impl!(core::num::NonZeroUsize, NumericBehavior::NumberIsInteger);
non_zero_itoa_based_to_redis_impl!(core::num::NonZeroIsize, NumericBehavior::NumberIsInteger);

ryu_based_to_redis_impl!(f32, NumericBehavior::NumberIsFloat);
ryu_based_to_redis_impl!(f64, NumericBehavior::NumberIsFloat);

impl ToRedisArgs for bool {
    fn write_redis_args<W>(&self, out: &mut W)
    where
        W: ?Sized + RedisWrite,
    {
        out.write_arg(if *self { b"1" } else { b"0" })
    }
}

impl ToRedisArgs for String {
    fn write_redis_args<W>(&self, out: &mut W)
    where
        W: ?Sized + RedisWrite,
    {
        out.write_arg(self.as_bytes())
    }
}

impl<'a> ToRedisArgs for &'a str {
    fn write_redis_args<W>(&self, out: &mut W)
    where
        W: ?Sized + RedisWrite,
    {
        out.write_arg(self.as_bytes())
    }
}

impl<T: ToRedisArgs> ToRedisArgs for Vec<T> {
    fn write_redis_args<W>(&self, out: &mut W)
    where
        W: ?Sized + RedisWrite,
    {
        ToRedisArgs::make_arg_vec(self, out)
    }

    fn is_single_arg(&self) -> bool {
        ToRedisArgs::is_single_vec_arg(&self[..])
    }
}

impl<'a, T: ToRedisArgs> ToRedisArgs for &'a [T] {
    fn write_redis_args<W>(&self, out: &mut W)
    where
        W: ?Sized + RedisWrite,
    {
        ToRedisArgs::make_arg_vec(self, out)
    }

    fn is_single_arg(&self) -> bool {
        ToRedisArgs::is_single_vec_arg(self)
    }
}

impl<T: ToRedisArgs> ToRedisArgs for Option<T> {
    fn write_redis_args<W>(&self, out: &mut W)
    where
        W: ?Sized + RedisWrite,
    {
        if let Some(ref x) = *self {
            x.write_redis_args(out);
        }
    }

    fn describe_numeric_behavior(&self) -> NumericBehavior {
        match *self {
            Some(ref x) => x.describe_numeric_behavior(),
            None => NumericBehavior::NonNumeric,
        }
    }

    fn is_single_arg(&self) -> bool {
        match *self {
            Some(ref x) => x.is_single_arg(),
            None => false,
        }
    }
}

impl<T: ToRedisArgs> ToRedisArgs for &T {
    fn write_redis_args<W>(&self, out: &mut W)
    where
        W: ?Sized + RedisWrite,
    {
        (*self).write_redis_args(out)
    }

    fn is_single_arg(&self) -> bool {
        (*self).is_single_arg()
    }
}

/// @note: Redis cannot store empty sets so the application has to
/// check whether the set is empty and if so, not attempt to use that
/// result
impl<T: ToRedisArgs + Hash + Eq, S: BuildHasher + Default> ToRedisArgs
    for std::collections::HashSet<T, S>
{
    fn write_redis_args<W>(&self, out: &mut W)
    where
        W: ?Sized + RedisWrite,
    {
        ToRedisArgs::make_arg_iter_ref(self.iter(), out)
    }

    fn is_single_arg(&self) -> bool {
        self.len() <= 1
    }
}

/// @note: Redis cannot store empty sets so the application has to
/// check whether the set is empty and if so, not attempt to use that
/// result
#[cfg(feature = "ahash")]
impl<T: ToRedisArgs + Hash + Eq, S: BuildHasher + Default> ToRedisArgs for ahash::AHashSet<T, S> {
    fn write_redis_args<W>(&self, out: &mut W)
    where
        W: ?Sized + RedisWrite,
    {
        ToRedisArgs::make_arg_iter_ref(self.iter(), out)
    }

    fn is_single_arg(&self) -> bool {
        self.len() <= 1
    }
}

/// @note: Redis cannot store empty sets so the application has to
/// check whether the set is empty and if so, not attempt to use that
/// result
impl<T: ToRedisArgs + Hash + Eq + Ord> ToRedisArgs for BTreeSet<T> {
    fn write_redis_args<W>(&self, out: &mut W)
    where
        W: ?Sized + RedisWrite,
    {
        ToRedisArgs::make_arg_iter_ref(self.iter(), out)
    }

    fn is_single_arg(&self) -> bool {
        self.len() <= 1
    }
}

/// this flattens BTreeMap into something that goes well with HMSET
/// @note: Redis cannot store empty sets so the application has to
/// check whether the set is empty and if so, not attempt to use that
/// result
impl<T: ToRedisArgs + Hash + Eq + Ord, V: ToRedisArgs> ToRedisArgs for BTreeMap<T, V> {
    fn write_redis_args<W>(&self, out: &mut W)
    where
        W: ?Sized + RedisWrite,
    {
        for (key, value) in self {
            // otherwise things like HMSET will simply NOT work
            assert!(key.is_single_arg() && value.is_single_arg());

            key.write_redis_args(out);
            value.write_redis_args(out);
        }
    }

    fn is_single_arg(&self) -> bool {
        self.len() <= 1
    }
}

impl<T: ToRedisArgs + Hash + Eq + Ord, V: ToRedisArgs> ToRedisArgs
    for std::collections::HashMap<T, V>
{
    fn write_redis_args<W>(&self, out: &mut W)
    where
        W: ?Sized + RedisWrite,
    {
        for (key, value) in self {
            assert!(key.is_single_arg() && value.is_single_arg());

            key.write_redis_args(out);
            value.write_redis_args(out);
        }
    }

    fn is_single_arg(&self) -> bool {
        self.len() <= 1
    }
}

macro_rules! to_redis_args_for_tuple {
    () => ();
    ($($name:ident,)+) => (
        #[doc(hidden)]
        impl<$($name: ToRedisArgs),*> ToRedisArgs for ($($name,)*) {
            // we have local variables named T1 as dummies and those
            // variables are unused.
            #[allow(non_snake_case, unused_variables)]
            fn write_redis_args<W>(&self, out: &mut W) where W: ?Sized + RedisWrite {
                let ($(ref $name,)*) = *self;
                $($name.write_redis_args(out);)*
            }

            #[allow(non_snake_case, unused_variables)]
            fn is_single_arg(&self) -> bool {
                let mut n = 0u32;
                $(let $name = (); n += 1;)*
                n == 1
            }
        }
        to_redis_args_for_tuple_peel!($($name,)*);
    )
}

/// This chips of the leading one and recurses for the rest.  So if the first
/// iteration was T1, T2, T3 it will recurse to T2, T3.  It stops for tuples
/// of size 1 (does not implement down to unit).
macro_rules! to_redis_args_for_tuple_peel {
    ($name:ident, $($other:ident,)*) => (to_redis_args_for_tuple!($($other,)*);)
}

to_redis_args_for_tuple! { T1, T2, T3, T4, T5, T6, T7, T8, T9, T10, T11, T12, }

macro_rules! to_redis_args_for_array {
    ($($N:expr)+) => {
        $(
            impl<'a, T: ToRedisArgs> ToRedisArgs for &'a [T; $N] {
                fn write_redis_args<W>(&self, out: &mut W) where W: ?Sized + RedisWrite {
                    ToRedisArgs::make_arg_vec(*self, out)
                }

                fn is_single_arg(&self) -> bool {
                    ToRedisArgs::is_single_vec_arg(*self)
                }
            }
        )+
    }
}

to_redis_args_for_array! {
     0  1  2  3  4  5  6  7  8  9
    10 11 12 13 14 15 16 17 18 19
    20 21 22 23 24 25 26 27 28 29
    30 31 32
}

/// This trait is used to convert a redis value into a more appropriate
/// type.  While a redis `Value` can represent any response that comes
/// back from the redis server, usually you want to map this into something
/// that works better in rust.  For instance you might want to convert the
/// return value into a `String` or an integer.
///
/// This trait is well supported throughout the library and you can
/// implement it for your own types if you want.
///
/// In addition to what you can see from the docs, this is also implemented
/// for tuples up to size 12 and for `Vec<u8>`.
pub trait FromRedisValue: Sized {
    /// Given a redis `Value` this attempts to convert it into the given
    /// destination type.  If that fails because it's not compatible an
    /// appropriate error is generated.
    fn from_redis_value(v: &Value) -> RedisResult<Self>;

    /// Similar to `from_redis_value` but constructs a vector of objects
    /// from another vector of values.  This primarily exists internally
    /// to customize the behavior for vectors of tuples.
    fn from_redis_values(items: &[Value]) -> RedisResult<Vec<Self>> {
        items.iter().map(FromRedisValue::from_redis_value).collect()
    }

    /// Convert bytes to a single element vector.
    fn from_byte_vec(_vec: &[u8]) -> Option<Vec<Self>> {
        Self::from_redis_value(&Value::Data(_vec.into()))
            .map(|rv| vec![rv])
            .ok()
    }
}

macro_rules! from_redis_value_for_num_internal {
    ($t:ty, $v:expr) => {{
        let v = $v;
        match *v {
            Value::Int(val) => Ok(val as $t),
            Value::Status(ref s) => match s.parse::<$t>() {
                Ok(rv) => Ok(rv),
                Err(_) => invalid_type_error!(v, "Could not convert from string."),
            },
            Value::Data(ref bytes) => match from_utf8(bytes)?.parse::<$t>() {
                Ok(rv) => Ok(rv),
                Err(_) => invalid_type_error!(v, "Could not convert from string."),
            },
            Value::Double(val) => Ok(val as $t),
            _ => invalid_type_error!(v, "Response type not convertible to numeric."),
        }
    }};
}

macro_rules! from_redis_value_for_num {
    ($t:ty) => {
        impl FromRedisValue for $t {
            fn from_redis_value(v: &Value) -> RedisResult<$t> {
                from_redis_value_for_num_internal!($t, v)
            }
        }
    };
}

impl FromRedisValue for u8 {
    fn from_redis_value(v: &Value) -> RedisResult<u8> {
        from_redis_value_for_num_internal!(u8, v)
    }

    // this hack allows us to specialize Vec<u8> to work with binary data.
    fn from_byte_vec(vec: &[u8]) -> Option<Vec<u8>> {
        Some(vec.to_vec())
    }
}

from_redis_value_for_num!(i8);
from_redis_value_for_num!(i16);
from_redis_value_for_num!(u16);
from_redis_value_for_num!(i32);
from_redis_value_for_num!(u32);
from_redis_value_for_num!(i64);
from_redis_value_for_num!(u64);
from_redis_value_for_num!(i128);
from_redis_value_for_num!(u128);
from_redis_value_for_num!(f32);
from_redis_value_for_num!(f64);
from_redis_value_for_num!(isize);
from_redis_value_for_num!(usize);

impl FromRedisValue for bool {
    fn from_redis_value(v: &Value) -> RedisResult<bool> {
        match *v {
            Value::Nil => Ok(false),
            Value::Int(val) => Ok(val != 0),
            Value::Status(ref s) => {
                if &s[..] == "1" {
                    Ok(true)
                } else if &s[..] == "0" {
                    Ok(false)
                } else {
                    invalid_type_error!(v, "Response status not valid boolean");
                }
            }
            Value::Data(ref bytes) => {
                if bytes == b"1" {
                    Ok(true)
                } else if bytes == b"0" {
                    Ok(false)
                } else {
                    invalid_type_error!(v, "Response type not bool compatible.");
                }
            }
            Value::Boolean(b) => Ok(b),
            Value::Okay => Ok(true),
            _ => invalid_type_error!(v, "Response type not bool compatible."),
        }
    }
}

impl FromRedisValue for CString {
    fn from_redis_value(v: &Value) -> RedisResult<CString> {
        match *v {
            Value::Data(ref bytes) => Ok(CString::new(bytes.clone())?),
            Value::Okay => Ok(CString::new("OK")?),
            Value::Status(ref val) => Ok(CString::new(val.as_bytes())?),
            _ => invalid_type_error!(v, "Response type not CString compatible."),
        }
    }
}

impl FromRedisValue for String {
    fn from_redis_value(v: &Value) -> RedisResult<String> {
        match *v {
            Value::Data(ref bytes) => Ok(from_utf8(bytes)?.to_string()),
            Value::Okay => Ok("OK".to_string()),
            Value::Status(ref val) => Ok(val.to_string()),
            Value::VerbatimString(_, ref val) => Ok(val.to_string()),
            Value::Double(ref val) => Ok(val.to_string()),
            _ => invalid_type_error!(v, "Response type not string compatible."),
        }
    }
}

impl<T: FromRedisValue> FromRedisValue for Vec<T> {
    fn from_redis_value(v: &Value) -> RedisResult<Vec<T>> {
        match *v {
            // All binary data except u8 will try to parse into a single element vector.
            Value::Data(ref bytes) => match FromRedisValue::from_byte_vec(bytes) {
                Some(x) => Ok(x),
                None => invalid_type_error!(
                    v,
                    format!("Conversion to Vec<{}> failed.", std::any::type_name::<T>())
                ),
            },
            Value::Bulk(ref items) => FromRedisValue::from_redis_values(items),
            Value::Push(ref items) => FromRedisValue::from_redis_values(items),
            Value::Map(ref items) => {
                let mut n: Vec<T> = vec![];
                for item in items.chunks(2) {
                    match FromRedisValue::from_redis_value(&Value::Map(item.to_vec())) {
                        Ok(v) => {
                            n.push(v);
                        }
                        Err(e) => {
                            return Err(e);
                        }
                    }
                }
                Ok(n)
            }
            Value::Set(ref items) => FromRedisValue::from_redis_values(items),
            Value::Nil => Ok(vec![]),
            _ => invalid_type_error!(v, "Response type not vector compatible."),
        }
    }
}

impl<K: FromRedisValue + Eq + Hash, V: FromRedisValue, S: BuildHasher + Default> FromRedisValue
    for std::collections::HashMap<K, V, S>
{
    fn from_redis_value(v: &Value) -> RedisResult<std::collections::HashMap<K, V, S>> {
        match *v {
            Value::Nil => Ok(Default::default()),
            _ => v
                .as_map_iter()
                .ok_or_else(|| {
                    invalid_type_error_inner!(v, "Response type not hashmap compatible")
                })?
                .map(|(k, v)| Ok((from_redis_value(k)?, from_redis_value(v)?)))
                .collect(),
        }
    }
}

#[cfg(feature = "ahash")]
impl<K: FromRedisValue + Eq + Hash, V: FromRedisValue, S: BuildHasher + Default> FromRedisValue
    for ahash::AHashMap<K, V, S>
{
    fn from_redis_value(v: &Value) -> RedisResult<ahash::AHashMap<K, V, S>> {
        match *v {
            Value::Nil => Ok(ahash::AHashMap::with_hasher(Default::default())),
            _ => v
                .as_map_iter()
                .ok_or_else(|| {
                    invalid_type_error_inner!(v, "Response type not hashmap compatible")
                })?
                .map(|(k, v)| Ok((from_redis_value(k)?, from_redis_value(v)?)))
                .collect(),
        }
    }
}

impl<K: FromRedisValue + Eq + Hash, V: FromRedisValue> FromRedisValue for BTreeMap<K, V>
where
    K: Ord,
{
    fn from_redis_value(v: &Value) -> RedisResult<BTreeMap<K, V>> {
        v.as_map_iter()
            .ok_or_else(|| invalid_type_error_inner!(v, "Response type not btreemap compatible"))?
            .map(|(k, v)| Ok((from_redis_value(k)?, from_redis_value(v)?)))
            .collect()
    }
}

impl<T: FromRedisValue + Eq + Hash, S: BuildHasher + Default> FromRedisValue
    for std::collections::HashSet<T, S>
{
    fn from_redis_value(v: &Value) -> RedisResult<std::collections::HashSet<T, S>> {
        let items = v
            .as_sequence()
            .ok_or_else(|| invalid_type_error_inner!(v, "Response type not hashset compatible"))?;
        items.iter().map(|item| from_redis_value(item)).collect()
    }
}

#[cfg(feature = "ahash")]
impl<T: FromRedisValue + Eq + Hash, S: BuildHasher + Default> FromRedisValue
    for ahash::AHashSet<T, S>
{
    fn from_redis_value(v: &Value) -> RedisResult<ahash::AHashSet<T, S>> {
        let items = v
            .as_sequence()
            .ok_or_else(|| invalid_type_error_inner!(v, "Response type not hashset compatible"))?;
        items.iter().map(|item| from_redis_value(item)).collect()
    }
}

impl<T: FromRedisValue + Eq + Hash> FromRedisValue for BTreeSet<T>
where
    T: Ord,
{
    fn from_redis_value(v: &Value) -> RedisResult<BTreeSet<T>> {
        let items = v
            .as_sequence()
            .ok_or_else(|| invalid_type_error_inner!(v, "Response type not btreeset compatible"))?;
        items.iter().map(|item| from_redis_value(item)).collect()
    }
}

impl FromRedisValue for Value {
    fn from_redis_value(v: &Value) -> RedisResult<Value> {
        Ok(v.clone())
    }
}

impl FromRedisValue for () {
    fn from_redis_value(_v: &Value) -> RedisResult<()> {
        Ok(())
    }
}

macro_rules! from_redis_value_for_tuple {
    () => ();
    ($($name:ident,)+) => (
        #[doc(hidden)]
        impl<$($name: FromRedisValue),*> FromRedisValue for ($($name,)*) {
            // we have local variables named T1 as dummies and those
            // variables are unused.
            #[allow(non_snake_case, unused_variables)]
            fn from_redis_value(v: &Value) -> RedisResult<($($name,)*)> {
                match *v {
                    Value::Bulk(ref items) | Value::Push(ref items) | Value::Map(ref items) => {
                        // hacky way to count the tuple size
                        let mut n = 0;
                        $(let $name = (); n += 1;)*
                        if items.len() != n {
                            invalid_type_error!(v, "Bulk response of wrong dimension")
                        }

                        // this is pretty ugly too.  The { i += 1; i - 1} is rust's
                        // postfix increment :)
                        let mut i = 0;
                        Ok(($({let $name = (); from_redis_value(
                             &items[{ i += 1; i - 1 }])?},)*))
                    }
                    _ => invalid_type_error!(v, "Not a bulk response")
                }
            }

            #[allow(non_snake_case, unused_variables)]
            fn from_redis_values(items: &[Value]) -> RedisResult<Vec<($($name,)*)>> {
                // hacky way to count the tuple size
                let mut n = 0;
                $(let $name = (); n += 1;)*
                let mut rv = vec![];
                if items.len() == 0 {
                    return Ok(rv)
                }
                //It's uglier then before!
                for chunk in items {
                    match chunk {
                        Value::Bulk(ch) => {
                           if  let [$($name),*] = &ch[..] {
                            rv.push(($(from_redis_value(&$name)?),*),)
                           } else {
                                unreachable!()
                            };
                        },
                        _ => {},

                    }
                }
                if !rv.is_empty(){
                    return Ok(rv);
                }

                if let  [$($name),*] = items{
                    rv.push(($(from_redis_value($name)?),*),);
                    return Ok(rv);
                }
                 for chunk in items.chunks_exact(n) {
                    match chunk {
                        [$($name),*] => rv.push(($(from_redis_value($name)?),*),),
                         _ => {},
                    }
                }
                Ok(rv)
            }
        }
        from_redis_value_for_tuple_peel!($($name,)*);
    )
}

/// This chips of the leading one and recurses for the rest.  So if the first
/// iteration was T1, T2, T3 it will recurse to T2, T3.  It stops for tuples
/// of size 1 (does not implement down to unit).
macro_rules! from_redis_value_for_tuple_peel {
    ($name:ident, $($other:ident,)*) => (from_redis_value_for_tuple!($($other,)*);)
}

from_redis_value_for_tuple! { T1, T2, T3, T4, T5, T6, T7, T8, T9, T10, T11, T12, }

impl FromRedisValue for InfoDict {
    fn from_redis_value(v: &Value) -> RedisResult<InfoDict> {
        let s: String = from_redis_value(v)?;
        Ok(InfoDict::new(&s))
    }
}

impl<T: FromRedisValue> FromRedisValue for Option<T> {
    fn from_redis_value(v: &Value) -> RedisResult<Option<T>> {
        if *v == Value::Nil {
            return Ok(None);
        }
        Ok(Some(from_redis_value(v)?))
    }
}

#[cfg(feature = "bytes")]
impl FromRedisValue for bytes::Bytes {
    fn from_redis_value(v: &Value) -> RedisResult<Self> {
        match v {
            Value::Data(bytes_vec) => Ok(bytes::Bytes::copy_from_slice(bytes_vec.as_ref())),
            _ => invalid_type_error!(v, "Not binary data"),
        }
    }
}

/// A shortcut function to invoke `FromRedisValue::from_redis_value`
/// to make the API slightly nicer.
pub fn from_redis_value<T: FromRedisValue>(v: &Value) -> RedisResult<T> {
    FromRedisValue::from_redis_value(v)
}<|MERGE_RESOLUTION|>--- conflicted
+++ resolved
@@ -245,8 +245,7 @@
                 write!(fmt, ")")
             }
             Value::Okay => write!(fmt, "ok"),
-<<<<<<< HEAD
-            Value::Status(ref s) => write!(fmt, "status({:?})", s),
+            Value::Status(ref s) => write!(fmt, "status({s:?})"),
             Value::Map(ref m) => write!(fmt, "map({:?})", m),
             Value::Set(ref m) => write!(fmt, "set({:?})", m),
             Value::Double(ref m) => write!(fmt, "double({:?})", m),
@@ -255,9 +254,6 @@
                 write!(fmt, "verbatim-string({:?},{:?})", format, string)
             }
             Value::BigNumber(ref m) => write!(fmt, "big-number({:?})", m),
-=======
-            Value::Status(ref s) => write!(fmt, "status({s:?})"),
->>>>>>> 0d0133ce
         }
     }
 }
