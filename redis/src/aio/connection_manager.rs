--- conflicted
+++ resolved
@@ -18,7 +18,6 @@
 use tokio_retry::strategy::{jitter, ExponentialBackoff};
 use tokio_retry::Retry;
 
-<<<<<<< HEAD
 /// Policy defining how to combine multiple responses into one.
 #[derive(Debug, Clone, Copy, PartialEq)]
 pub enum ConnectionStatus {
@@ -31,7 +30,6 @@
     // End, // will use it in the future
 }
 
-=======
 /// ConnectionManager is the configuration for reconnect mechanism and request timing
 #[derive(Clone, Debug, Default)]
 pub struct ConnectionManagerConfig {
@@ -116,7 +114,6 @@
         self
     }
 }
->>>>>>> 115fbf3e
 /// A `ConnectionManager` is a proxy that wraps a [multiplexed
 /// connection][multiplexed-connection] and automatically reconnects to the
 /// server when necessary.
@@ -199,11 +196,6 @@
 }
 
 impl ConnectionManager {
-<<<<<<< HEAD
-    const DEFAULT_CONNECTION_RETRY_EXPONENT_BASE: u64 = 2;
-    const DEFAULT_CONNECTION_RETRY_FACTOR: u64 = 100;
-    const DEFAULT_NUMBER_OF_CONNECTION_RETRIESE: usize = 6;
-
     /// Set connection
     pub fn set_connection(
         &mut self,
@@ -222,8 +214,6 @@
         self.clone()
     }
 
-=======
->>>>>>> 115fbf3e
     /// Connect to the server and store the connection inside the returned `ConnectionManager`.
     ///
     /// This requires the `connection-manager` feature, which will also pull in
@@ -332,10 +322,10 @@
                 future::ok(connection).boxed().shared(),
             ))),
             runtime,
-            number_of_retries,
+            number_of_retries: config.number_of_retries,
             retry_strategy,
-            response_timeout,
-            connection_timeout,
+            response_timeout: config.response_timeout,
+            connection_timeout: config.connection_timeout,
             push_manager,
             connection_status: ConnectionStatus::Connect,
         })
@@ -389,10 +379,10 @@
             client,
             connection,
             runtime,
-            number_of_retries: config.number_of_retries,
+            number_of_retries,
             retry_strategy,
-            response_timeout: config.response_timeout,
-            connection_timeout: config.connection_timeout,
+            response_timeout,
+            connection_timeout,
             push_manager,
             connection_status,
         })
