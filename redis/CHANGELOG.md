--- conflicted
+++ resolved
@@ -1,5 +1,3 @@
-<<<<<<< HEAD
-=======
 ### 0.32.2 (2025-06-20)
 
 #### Changes & Bug fixes
@@ -7,7 +5,6 @@
 * Fix connection leak when connection_manager is dropped. ([#1681](https://github.com/redis-rs/redis-rs/pull/1681) by @magec)
 * Fix typed commands for submodules. ([#1684](https://github.com/redis-rs/redis-rs/pull/1684) by @nihohit)
 
->>>>>>> 325e07b0
 ### 0.32.1 (2025-06-18)
 
 #### Changes & Bug fixes
