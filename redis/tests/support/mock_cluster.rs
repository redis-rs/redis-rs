use std::{
    collections::HashMap,
    sync::{Arc, RwLock},
    time::Duration,
};

use redis::{
    cluster::{self, ClusterClient, ClusterClientBuilder},
    ErrorKind, FromRedisValue,
};

use {
    once_cell::sync::Lazy,
    redis::{IntoConnectionInfo, RedisResult, Value},
};

#[cfg(feature = "cluster-async")]
use redis::{aio, cluster_async, RedisFuture};

#[cfg(feature = "cluster-async")]
use futures::future;

#[cfg(feature = "cluster-async")]
use tokio::runtime::Runtime;

type Handler = Arc<dyn Fn(&[u8], u16) -> Result<(), RedisResult<Value>> + Send + Sync>;

static HANDLERS: Lazy<RwLock<HashMap<String, Handler>>> = Lazy::new(Default::default);

#[derive(Clone)]
pub struct MockConnection {
    pub handler: Handler,
    pub port: u16,
}

#[cfg(feature = "cluster-async")]
impl cluster_async::Connect for MockConnection {
    fn connect<'a, T>(
        info: T,
        _response_timeout: Duration,
        _connection_timeout: Duration,
    ) -> RedisFuture<'a, Self>
    where
        T: IntoConnectionInfo + Send + 'a,
    {
        let info = info.into_connection_info().unwrap();

        let (name, port) = match &info.addr {
            redis::ConnectionAddr::Tcp(addr, port) => (addr, *port),
            _ => unreachable!(),
        };
        Box::pin(future::ok(MockConnection {
            handler: HANDLERS
                .read()
                .unwrap()
                .get(name)
                .unwrap_or_else(|| panic!("Handler `{name}` were not installed"))
                .clone(),
            port,
        }))
    }
}

impl cluster::Connect for MockConnection {
    fn connect<'a, T>(info: T, _timeout: Option<Duration>) -> RedisResult<Self>
    where
        T: IntoConnectionInfo,
    {
        let info = info.into_connection_info().unwrap();

        let (name, port) = match &info.addr {
            redis::ConnectionAddr::Tcp(addr, port) => (addr, *port),
            _ => unreachable!(),
        };
        Ok(MockConnection {
            handler: HANDLERS
                .read()
                .unwrap()
                .get(name)
                .unwrap_or_else(|| panic!("Handler `{name}` were not installed"))
                .clone(),
            port,
        })
    }

    fn send_packed_command(&mut self, _cmd: &[u8]) -> RedisResult<()> {
        Ok(())
    }

    fn set_write_timeout(&self, _dur: Option<std::time::Duration>) -> RedisResult<()> {
        Ok(())
    }

    fn set_read_timeout(&self, _dur: Option<std::time::Duration>) -> RedisResult<()> {
        Ok(())
    }

    fn recv_response(&mut self) -> RedisResult<Value> {
        Ok(Value::Nil)
    }
}

pub fn contains_slice(xs: &[u8], ys: &[u8]) -> bool {
    for i in 0..xs.len() {
        if xs[i..].starts_with(ys) {
            return true;
        }
    }
    false
}

pub fn respond_startup(name: &str, cmd: &[u8]) -> Result<(), RedisResult<Value>> {
    if contains_slice(cmd, b"PING") {
        Err(Ok(Value::SimpleString("OK".into())))
    } else if contains_slice(cmd, b"CLUSTER") && contains_slice(cmd, b"SLOTS") {
        Err(Ok(Value::Array(vec![Value::Array(vec![
            Value::Int(0),
            Value::Int(16383),
            Value::Array(vec![
                Value::BulkString(name.as_bytes().to_vec()),
                Value::Int(6379),
            ]),
        ])])))
    } else if contains_slice(cmd, b"READONLY") {
        Err(Ok(Value::SimpleString("OK".into())))
    } else {
        Ok(())
    }
}

<<<<<<< HEAD
#[derive(Clone)]
pub struct MockSlotRange {
    pub primary_port: u16,
    pub replica_ports: Vec<u16>,
    pub slot_range: std::ops::Range<u16>,
=======
pub fn respond_startup_two_nodes(name: &str, cmd: &[u8]) -> Result<(), RedisResult<Value>> {
    if contains_slice(cmd, b"PING") {
        Err(Ok(Value::SimpleString("OK".into())))
    } else if contains_slice(cmd, b"CLUSTER") && contains_slice(cmd, b"SLOTS") {
        Err(Ok(Value::Array(vec![
            Value::Array(vec![
                Value::Int(0),
                Value::Int(8191),
                Value::Array(vec![
                    Value::BulkString(name.as_bytes().to_vec()),
                    Value::Int(6379),
                ]),
            ]),
            Value::Array(vec![
                Value::Int(8192),
                Value::Int(16383),
                Value::Array(vec![
                    Value::BulkString(name.as_bytes().to_vec()),
                    Value::Int(6380),
                ]),
            ]),
        ])))
    } else if contains_slice(cmd, b"READONLY") {
        Err(Ok(Value::SimpleString("OK".into())))
    } else {
        Ok(())
    }
>>>>>>> c9b5c45a
}

pub fn respond_startup_with_replica(name: &str, cmd: &[u8]) -> Result<(), RedisResult<Value>> {
    respond_startup_with_replica_using_config(name, cmd, None)
}

pub fn respond_startup_two_nodes(name: &str, cmd: &[u8]) -> Result<(), RedisResult<Value>> {
    respond_startup_with_replica_using_config(
        name,
        cmd,
        Some(vec![
            MockSlotRange {
                primary_port: 6379,
                replica_ports: vec![],
                slot_range: (0..8191),
            },
            MockSlotRange {
                primary_port: 6380,
                replica_ports: vec![],
                slot_range: (8192..16383),
            },
        ]),
    )
}

pub fn respond_startup_with_replica_using_config(
    name: &str,
    cmd: &[u8],
    slots_config: Option<Vec<MockSlotRange>>,
) -> Result<(), RedisResult<Value>> {
    let slots_config = slots_config.unwrap_or(vec![
        MockSlotRange {
            primary_port: 6379,
            replica_ports: vec![6380],
            slot_range: (0..8191),
        },
        MockSlotRange {
            primary_port: 6381,
            replica_ports: vec![6382],
            slot_range: (8192..16383),
        },
    ]);
    if contains_slice(cmd, b"PING") {
        Err(Ok(Value::SimpleString("OK".into())))
    } else if contains_slice(cmd, b"CLUSTER") && contains_slice(cmd, b"SLOTS") {
<<<<<<< HEAD
        let slots = slots_config
            .into_iter()
            .map(|slot_config| {
                let replicas = slot_config
                    .replica_ports
                    .into_iter()
                    .flat_map(|replica_port| {
                        vec![
                            Value::Data(name.as_bytes().to_vec()),
                            Value::Int(replica_port as i64),
                        ]
                    })
                    .collect();
                Value::Bulk(vec![
                    Value::Int(slot_config.slot_range.start as i64),
                    Value::Int(slot_config.slot_range.end as i64),
                    Value::Bulk(vec![
                        Value::Data(name.as_bytes().to_vec()),
                        Value::Int(slot_config.primary_port as i64),
                    ]),
                    Value::Bulk(replicas),
                ])
            })
            .collect();
        Err(Ok(Value::Bulk(slots)))
=======
        Err(Ok(Value::Array(vec![
            Value::Array(vec![
                Value::Int(0),
                Value::Int(8191),
                Value::Array(vec![
                    Value::BulkString(name.as_bytes().to_vec()),
                    Value::Int(6379),
                ]),
                Value::Array(vec![
                    Value::BulkString(name.as_bytes().to_vec()),
                    Value::Int(6380),
                ]),
            ]),
            Value::Array(vec![
                Value::Int(8192),
                Value::Int(16383),
                Value::Array(vec![
                    Value::BulkString(name.as_bytes().to_vec()),
                    Value::Int(6381),
                ]),
                Value::Array(vec![
                    Value::BulkString(name.as_bytes().to_vec()),
                    Value::Int(6382),
                ]),
            ]),
        ])))
>>>>>>> c9b5c45a
    } else if contains_slice(cmd, b"READONLY") {
        Err(Ok(Value::SimpleString("OK".into())))
    } else {
        Ok(())
    }
}

#[cfg(feature = "cluster-async")]
impl aio::ConnectionLike for MockConnection {
    fn req_packed_command<'a>(&'a mut self, cmd: &'a redis::Cmd) -> RedisFuture<'a, Value> {
        Box::pin(future::ready(
            (self.handler)(&cmd.get_packed_command(), self.port)
                .expect_err("Handler did not specify a response"),
        ))
    }

    fn req_packed_commands<'a>(
        &'a mut self,
        _pipeline: &'a redis::Pipeline,
        _offset: usize,
        _count: usize,
    ) -> RedisFuture<'a, Vec<Value>> {
        Box::pin(future::ok(vec![]))
    }

    fn get_db(&self) -> i64 {
        0
    }
}

impl redis::ConnectionLike for MockConnection {
    fn req_packed_command(&mut self, cmd: &[u8]) -> RedisResult<Value> {
        (self.handler)(cmd, self.port).expect_err("Handler did not specify a response")
    }

    fn req_packed_commands(
        &mut self,
        cmd: &[u8],
        offset: usize,
        _count: usize,
    ) -> RedisResult<Vec<Value>> {
        let res = (self.handler)(cmd, self.port).expect_err("Handler did not specify a response");
        match res {
            Err(err) => Err(err),
            Ok(res) => {
                if let Value::Bulk(results) = res {
                    match results.into_iter().nth(offset) {
                        Some(Value::Bulk(res)) => Ok(res),
                        _ => Err((ErrorKind::ResponseError, "non-array response").into()),
                    }
                } else {
                    Err((
                        ErrorKind::ResponseError,
                        "non-array response",
                        String::from_owned_redis_value(res).unwrap(),
                    )
                        .into())
                }
            }
        }
    }

    fn get_db(&self) -> i64 {
        0
    }

    fn check_connection(&mut self) -> bool {
        true
    }

    fn is_open(&self) -> bool {
        true
    }
}

pub struct MockEnv {
    #[cfg(feature = "cluster-async")]
    pub runtime: Runtime,
    pub client: redis::cluster::ClusterClient,
    pub connection: redis::cluster::ClusterConnection<MockConnection>,
    #[cfg(feature = "cluster-async")]
    pub async_connection: redis::cluster_async::ClusterConnection<MockConnection>,
    #[allow(unused)]
    pub handler: RemoveHandler,
}

pub struct RemoveHandler(Vec<String>);

impl Drop for RemoveHandler {
    fn drop(&mut self) {
        for id in &self.0 {
            HANDLERS.write().unwrap().remove(id);
        }
    }
}

impl MockEnv {
    pub fn new(
        id: &str,
        handler: impl Fn(&[u8], u16) -> Result<(), RedisResult<Value>> + Send + Sync + 'static,
    ) -> Self {
        Self::with_client_builder(
            ClusterClient::builder(vec![&*format!("redis://{id}")]),
            id,
            handler,
        )
    }

    pub fn with_client_builder(
        client_builder: ClusterClientBuilder,
        id: &str,
        handler: impl Fn(&[u8], u16) -> Result<(), RedisResult<Value>> + Send + Sync + 'static,
    ) -> Self {
        #[cfg(feature = "cluster-async")]
        let runtime = tokio::runtime::Builder::new_current_thread()
            .enable_io()
            .enable_time()
            .build()
            .unwrap();

        let id = id.to_string();
        HANDLERS
            .write()
            .unwrap()
            .insert(id.clone(), Arc::new(move |cmd, port| handler(cmd, port)));

        let client = client_builder.build().unwrap();
        let connection = client.get_generic_connection().unwrap();
        #[cfg(feature = "cluster-async")]
        let async_connection = runtime
            .block_on(client.get_async_generic_connection())
            .unwrap();
        MockEnv {
            #[cfg(feature = "cluster-async")]
            runtime,
            client,
            connection,
            #[cfg(feature = "cluster-async")]
            async_connection,
            handler: RemoveHandler(vec![id]),
        }
    }
}<|MERGE_RESOLUTION|>--- conflicted
+++ resolved
@@ -128,41 +128,11 @@
     }
 }
 
-<<<<<<< HEAD
 #[derive(Clone)]
 pub struct MockSlotRange {
     pub primary_port: u16,
     pub replica_ports: Vec<u16>,
     pub slot_range: std::ops::Range<u16>,
-=======
-pub fn respond_startup_two_nodes(name: &str, cmd: &[u8]) -> Result<(), RedisResult<Value>> {
-    if contains_slice(cmd, b"PING") {
-        Err(Ok(Value::SimpleString("OK".into())))
-    } else if contains_slice(cmd, b"CLUSTER") && contains_slice(cmd, b"SLOTS") {
-        Err(Ok(Value::Array(vec![
-            Value::Array(vec![
-                Value::Int(0),
-                Value::Int(8191),
-                Value::Array(vec![
-                    Value::BulkString(name.as_bytes().to_vec()),
-                    Value::Int(6379),
-                ]),
-            ]),
-            Value::Array(vec![
-                Value::Int(8192),
-                Value::Int(16383),
-                Value::Array(vec![
-                    Value::BulkString(name.as_bytes().to_vec()),
-                    Value::Int(6380),
-                ]),
-            ]),
-        ])))
-    } else if contains_slice(cmd, b"READONLY") {
-        Err(Ok(Value::SimpleString("OK".into())))
-    } else {
-        Ok(())
-    }
->>>>>>> c9b5c45a
 }
 
 pub fn respond_startup_with_replica(name: &str, cmd: &[u8]) -> Result<(), RedisResult<Value>> {
@@ -208,7 +178,6 @@
     if contains_slice(cmd, b"PING") {
         Err(Ok(Value::SimpleString("OK".into())))
     } else if contains_slice(cmd, b"CLUSTER") && contains_slice(cmd, b"SLOTS") {
-<<<<<<< HEAD
         let slots = slots_config
             .into_iter()
             .map(|slot_config| {
@@ -217,51 +186,23 @@
                     .into_iter()
                     .flat_map(|replica_port| {
                         vec![
-                            Value::Data(name.as_bytes().to_vec()),
+                            Value::BulkString(name.as_bytes().to_vec()),
                             Value::Int(replica_port as i64),
                         ]
                     })
                     .collect();
-                Value::Bulk(vec![
+                Value::Array(vec![
                     Value::Int(slot_config.slot_range.start as i64),
                     Value::Int(slot_config.slot_range.end as i64),
-                    Value::Bulk(vec![
-                        Value::Data(name.as_bytes().to_vec()),
+                    Value::Array(vec![
+                        Value::BulkString(name.as_bytes().to_vec()),
                         Value::Int(slot_config.primary_port as i64),
                     ]),
-                    Value::Bulk(replicas),
+                    Value::Array(replicas),
                 ])
             })
             .collect();
-        Err(Ok(Value::Bulk(slots)))
-=======
-        Err(Ok(Value::Array(vec![
-            Value::Array(vec![
-                Value::Int(0),
-                Value::Int(8191),
-                Value::Array(vec![
-                    Value::BulkString(name.as_bytes().to_vec()),
-                    Value::Int(6379),
-                ]),
-                Value::Array(vec![
-                    Value::BulkString(name.as_bytes().to_vec()),
-                    Value::Int(6380),
-                ]),
-            ]),
-            Value::Array(vec![
-                Value::Int(8192),
-                Value::Int(16383),
-                Value::Array(vec![
-                    Value::BulkString(name.as_bytes().to_vec()),
-                    Value::Int(6381),
-                ]),
-                Value::Array(vec![
-                    Value::BulkString(name.as_bytes().to_vec()),
-                    Value::Int(6382),
-                ]),
-            ]),
-        ])))
->>>>>>> c9b5c45a
+        Err(Ok(Value::Array(slots)))
     } else if contains_slice(cmd, b"READONLY") {
         Err(Ok(Value::SimpleString("OK".into())))
     } else {
@@ -307,9 +248,9 @@
         match res {
             Err(err) => Err(err),
             Ok(res) => {
-                if let Value::Bulk(results) = res {
+                if let Value::Array(results) = res {
                     match results.into_iter().nth(offset) {
-                        Some(Value::Bulk(res)) => Ok(res),
+                        Some(Value::Array(res)) => Ok(res),
                         _ => Err((ErrorKind::ResponseError, "non-array response").into()),
                     }
                 } else {
