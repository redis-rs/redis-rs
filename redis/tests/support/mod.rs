#![allow(dead_code)]

use std::path::Path;
use std::{
    env, fs, io, net::SocketAddr, net::TcpListener, path::PathBuf, process, thread::sleep,
    time::Duration,
};
#[cfg(feature = "tls-rustls")]
use std::{
    fs::File,
    io::{BufReader, Read},
};

#[cfg(feature = "aio")]
use futures::Future;
<<<<<<< HEAD
use redis::{ConnectionAddr, InfoDict, Value};

#[cfg(feature = "tls-rustls")]
use redis::{ClientTlsConfig, TlsCertificates};

=======
use redis::{Pipeline, ProtocolVersion, RedisConnectionInfo, Value};
>>>>>>> c9b5c45a
use socket2::{Domain, Socket, Type};
use tempfile::TempDir;

pub fn use_protocol() -> ProtocolVersion {
    if env::var("PROTOCOL").unwrap_or_default() == "RESP3" {
        ProtocolVersion::RESP3
    } else {
        ProtocolVersion::RESP2
    }
}

pub fn current_thread_runtime() -> tokio::runtime::Runtime {
    let mut builder = tokio::runtime::Builder::new_current_thread();

    #[cfg(feature = "aio")]
    builder.enable_io();

    builder.enable_time();

    builder.build().unwrap()
}

#[cfg(feature = "aio")]
pub fn block_on_all<F, V>(f: F) -> F::Output
where
    F: Future<Output = redis::RedisResult<V>>,
{
    use std::panic;
    use std::sync::atomic::{AtomicBool, Ordering};

    static CHECK: AtomicBool = AtomicBool::new(false);

    // TODO - this solution is purely single threaded, and won't work on multiple threads at the same time.
    // This is needed because Tokio's Runtime silently ignores panics - https://users.rust-lang.org/t/tokio-runtime-what-happens-when-a-thread-panics/95819
    // Once Tokio stabilizes the `unhandled_panic` field on the runtime builder, it should be used instead.
    panic::set_hook(Box::new(|panic| {
        println!("Panic: {panic}");
        CHECK.store(true, Ordering::Relaxed);
    }));

    // This continuously query the flag, in order to abort ASAP after a panic.
    let check_future = futures_util::FutureExt::fuse(async {
        loop {
            if CHECK.load(Ordering::Relaxed) {
                return Err((redis::ErrorKind::IoError, "panic was caught").into());
            }
            futures_time::task::sleep(futures_time::time::Duration::from_millis(1)).await;
        }
    });
    let f = futures_util::FutureExt::fuse(f);
    futures::pin_mut!(f, check_future);

    let res = current_thread_runtime().block_on(async {
        futures::select! {res = f => res, err = check_future => err}
    });

    let _ = panic::take_hook();
    if CHECK.swap(false, Ordering::Relaxed) {
        panic!("Internal thread panicked");
    }

    res
}

#[cfg(feature = "aio")]
#[test]
fn test_block_on_all_panics_from_spawns() {
    let result = std::panic::catch_unwind(|| {
        block_on_all(async {
            tokio::task::spawn(async {
                futures_time::task::sleep(futures_time::time::Duration::from_millis(1)).await;
                panic!("As it should");
            });
            futures_time::task::sleep(futures_time::time::Duration::from_millis(10)).await;
            Ok(())
        })
    });
    assert!(result.is_err());
}

#[cfg(feature = "async-std-comp")]
pub fn block_on_all_using_async_std<F>(f: F) -> F::Output
where
    F: Future,
{
    async_std::task::block_on(f)
}

#[cfg(any(feature = "cluster", feature = "cluster-async"))]
mod cluster;

#[cfg(any(feature = "cluster", feature = "cluster-async"))]
mod mock_cluster;

mod util;

#[cfg(any(feature = "cluster", feature = "cluster-async"))]
#[allow(unused_imports)]
pub use self::cluster::*;

#[cfg(any(feature = "cluster", feature = "cluster-async"))]
#[allow(unused_imports)]
pub use self::mock_cluster::*;

#[cfg(feature = "sentinel")]
mod sentinel;

#[cfg(feature = "sentinel")]
#[allow(unused_imports)]
pub use self::sentinel::*;

#[derive(PartialEq)]
enum ServerType {
    Tcp { tls: bool },
    Unix,
}

pub enum Module {
    Json,
}

pub struct RedisServer {
    pub process: process::Child,
    tempdir: tempfile::TempDir,
    addr: redis::ConnectionAddr,
    pub(crate) tls_paths: Option<TlsFilePaths>,
}

impl ServerType {
    fn get_intended() -> ServerType {
        match env::var("REDISRS_SERVER_TYPE")
            .ok()
            .as_ref()
            .map(|x| &x[..])
        {
            Some("tcp") => ServerType::Tcp { tls: false },
            Some("tcp+tls") => ServerType::Tcp { tls: true },
            Some("unix") => ServerType::Unix,
            Some(val) => {
                panic!("Unknown server type {val:?}");
            }
            None => ServerType::Tcp { tls: false },
        }
    }
}

impl RedisServer {
    pub fn new() -> RedisServer {
        RedisServer::with_modules(&[], false)
    }

    #[cfg(feature = "tls-rustls")]
    pub fn new_with_mtls() -> RedisServer {
        RedisServer::with_modules(&[], true)
    }

    pub fn get_addr(port: u16) -> ConnectionAddr {
        let server_type = ServerType::get_intended();
        match server_type {
            ServerType::Tcp { tls } => {
                if tls {
                    redis::ConnectionAddr::TcpTls {
                        host: "127.0.0.1".to_string(),
                        port,
                        insecure: true,
                        tls_params: None,
                    }
                } else {
                    redis::ConnectionAddr::Tcp("127.0.0.1".to_string(), port)
                }
            }
            ServerType::Unix => {
                let (a, b) = rand::random::<(u64, u64)>();
                let path = format!("/tmp/redis-rs-test-{a}-{b}.sock");
                redis::ConnectionAddr::Unix(PathBuf::from(&path))
            }
        }
    }

    pub fn with_modules(modules: &[Module], mtls_enabled: bool) -> RedisServer {
        // this is technically a race but we can't do better with
        // the tools that redis gives us :(
        let redis_port = get_random_available_port();
        let addr = RedisServer::get_addr(redis_port);

        RedisServer::new_with_addr_tls_modules_and_spawner(
            addr,
            None,
            None,
            mtls_enabled,
            modules,
            |cmd| {
                cmd.spawn()
                    .unwrap_or_else(|err| panic!("Failed to run {cmd:?}: {err}"))
            },
        )
    }

    pub fn new_with_addr_and_modules(
        addr: redis::ConnectionAddr,
        modules: &[Module],
        mtls_enabled: bool,
    ) -> RedisServer {
        RedisServer::new_with_addr_tls_modules_and_spawner(
            addr,
            None,
            None,
            mtls_enabled,
            modules,
            |cmd| {
                cmd.spawn()
                    .unwrap_or_else(|err| panic!("Failed to run {cmd:?}: {err}"))
            },
        )
    }

    pub fn new_with_addr_tls_modules_and_spawner<
        F: FnOnce(&mut process::Command) -> process::Child,
    >(
        addr: redis::ConnectionAddr,
        config_file: Option<&Path>,
        tls_paths: Option<TlsFilePaths>,
        mtls_enabled: bool,
        modules: &[Module],
        spawner: F,
    ) -> RedisServer {
        let mut redis_cmd = process::Command::new("redis-server");

        if let Some(config_path) = config_file {
            redis_cmd.arg(config_path);
        }

        // Load Redis Modules
        for module in modules {
            match module {
                Module::Json => {
                    redis_cmd
                        .arg("--loadmodule")
                        .arg(env::var("REDIS_RS_REDIS_JSON_PATH").expect(
                        "Unable to find path to RedisJSON at REDIS_RS_REDIS_JSON_PATH, is it set?",
                    ));
                }
            };
        }

        redis_cmd
            .stdout(process::Stdio::null())
            .stderr(process::Stdio::null());
        let tempdir = tempfile::Builder::new()
            .prefix("redis")
            .tempdir()
            .expect("failed to create tempdir");
        redis_cmd.arg("--logfile").arg(Self::log_file(&tempdir));
        match addr {
            redis::ConnectionAddr::Tcp(ref bind, server_port) => {
                redis_cmd
                    .arg("--port")
                    .arg(server_port.to_string())
                    .arg("--bind")
                    .arg(bind);

                RedisServer {
                    process: spawner(&mut redis_cmd),
                    tempdir,
                    addr,
                    tls_paths: None,
                }
            }
            redis::ConnectionAddr::TcpTls { ref host, port, .. } => {
                let tls_paths = tls_paths.unwrap_or_else(|| build_keys_and_certs_for_tls(&tempdir));

                let auth_client = if mtls_enabled { "yes" } else { "no" };

                // prepare redis with TLS
                redis_cmd
                    .arg("--tls-port")
                    .arg(&port.to_string())
                    .arg("--port")
                    .arg("0")
                    .arg("--tls-cert-file")
                    .arg(&tls_paths.redis_crt)
                    .arg("--tls-key-file")
                    .arg(&tls_paths.redis_key)
                    .arg("--tls-ca-cert-file")
                    .arg(&tls_paths.ca_crt)
                    .arg("--tls-auth-clients")
                    .arg(auth_client)
                    .arg("--bind")
                    .arg(host);

                // Insecure only disabled if `mtls` is enabled
                let insecure = !mtls_enabled;

                let addr = redis::ConnectionAddr::TcpTls {
                    host: host.clone(),
                    port,
                    insecure,
                    tls_params: None,
                };

                RedisServer {
                    process: spawner(&mut redis_cmd),
                    tempdir,
                    addr,
                    tls_paths: Some(tls_paths),
                }
            }
            redis::ConnectionAddr::Unix(ref path) => {
                redis_cmd
                    .arg("--port")
                    .arg("0")
                    .arg("--unixsocket")
                    .arg(path);
                RedisServer {
                    process: spawner(&mut redis_cmd),
                    tempdir,
                    addr,
                    tls_paths: None,
                }
            }
        }
    }

    pub fn client_addr(&self) -> &redis::ConnectionAddr {
        &self.addr
    }

    pub fn connection_info(&self) -> redis::ConnectionInfo {
        redis::ConnectionInfo {
            addr: self.client_addr().clone(),
            redis: Default::default(),
        }
    }

    pub fn stop(&mut self) {
        let _ = self.process.kill();
        let _ = self.process.wait();
        if let redis::ConnectionAddr::Unix(ref path) = *self.client_addr() {
            fs::remove_file(path).ok();
        }
    }

    pub fn log_file(tempdir: &TempDir) -> PathBuf {
        tempdir.path().join("redis.log")
    }
}

/// Finds a random open port available for listening at, by spawning a TCP server with
/// port "zero" (which prompts the OS to just use any available port). Between calling
/// this function and trying to bind to this port, the port may be given to another
/// process, so this must be used with care (since here we only use it for tests, it's
/// mostly okay).
pub fn get_random_available_port() -> u16 {
    let addr = &"127.0.0.1:0".parse::<SocketAddr>().unwrap().into();
    let socket = Socket::new(Domain::IPV4, Type::STREAM, None).unwrap();
    socket.set_reuse_address(true).unwrap();
    socket.bind(addr).unwrap();
    socket.listen(1).unwrap();
    let listener = TcpListener::from(socket);
    listener.local_addr().unwrap().port()
}

impl Drop for RedisServer {
    fn drop(&mut self) {
        self.stop()
    }
}

pub struct TestContext {
    pub server: RedisServer,
    pub client: redis::Client,
    pub protocol: ProtocolVersion,
}

pub(crate) fn is_tls_enabled() -> bool {
    cfg!(all(feature = "tls-rustls", not(feature = "tls-native-tls")))
}

impl TestContext {
    pub fn new() -> TestContext {
        TestContext::with_modules(&[], false)
    }

<<<<<<< HEAD
    #[cfg(feature = "tls-rustls")]
    pub fn new_with_mtls() -> TestContext {
        Self::with_modules(&[], true)
    }

    pub fn with_tls(tls_files: TlsFilePaths, mtls_enabled: bool) -> TestContext {
        let redis_port = get_random_available_port();
        let addr = RedisServer::get_addr(redis_port);

        let server = RedisServer::new_with_addr_tls_modules_and_spawner(
            addr,
            None,
            Some(tls_files),
            mtls_enabled,
            &[],
            |cmd| {
                cmd.spawn()
                    .unwrap_or_else(|err| panic!("Failed to run {cmd:?}: {err}"))
            },
        );

        #[cfg(feature = "tls-rustls")]
        let client =
            build_single_client(server.connection_info(), &server.tls_paths, mtls_enabled).unwrap();
        #[cfg(not(feature = "tls-rustls"))]
        let client = redis::Client::open(server.connection_info()).unwrap();

        let mut con;

        let millisecond = Duration::from_millis(1);
        let mut retries = 0;
        loop {
            match client.get_connection() {
                Err(err) => {
                    if err.is_connection_refusal() {
                        sleep(millisecond);
                        retries += 1;
                        if retries > 100000 {
                            panic!("Tried to connect too many times, last error: {err}");
                        }
                    } else {
                        panic!("Could not connect: {err}");
                    }
                }
                Ok(x) => {
                    con = x;
                    break;
                }
            }
        }
        redis::cmd("FLUSHDB").execute(&mut con);

        TestContext { server, client }
    }

    pub fn with_modules(modules: &[Module], mtls_enabled: bool) -> TestContext {
        let server = RedisServer::with_modules(modules, mtls_enabled);

        #[cfg(feature = "tls-rustls")]
        let client =
            build_single_client(server.connection_info(), &server.tls_paths, mtls_enabled).unwrap();
        #[cfg(not(feature = "tls-rustls"))]
        let client = redis::Client::open(server.connection_info()).unwrap();

=======
    pub fn with_modules(modules: &[Module]) -> TestContext {
        let server = RedisServer::with_modules(modules);
        let protocol = use_protocol();
        let client = redis::Client::open(redis::ConnectionInfo {
            addr: server.client_addr().clone(),
            redis: RedisConnectionInfo {
                protocol,
                ..Default::default()
            },
        })
        .unwrap();
>>>>>>> c9b5c45a
        let mut con;

        let millisecond = Duration::from_millis(1);
        let mut retries = 0;
        loop {
            match client.get_connection() {
                Err(err) => {
                    if err.is_connection_refusal() {
                        sleep(millisecond);
                        retries += 1;
                        if retries > 100000 {
                            panic!("Tried to connect too many times, last error: {err}");
                        }
                    } else {
                        panic!("Could not connect: {err}");
                    }
                }
                Ok(x) => {
                    con = x;
                    break;
                }
            }
        }
        redis::cmd("FLUSHDB").execute(&mut con);

        TestContext {
            server,
            client,
            protocol: use_protocol(),
        }
    }

    pub fn connection(&self) -> redis::Connection {
        self.client.get_connection().unwrap()
    }

    #[cfg(feature = "aio")]
    #[allow(deprecated)]
    pub async fn async_connection(&self) -> redis::RedisResult<redis::aio::Connection> {
        self.client.get_async_connection().await
    }

    #[cfg(feature = "async-std-comp")]
    #[allow(deprecated)]
    pub async fn async_connection_async_std(&self) -> redis::RedisResult<redis::aio::Connection> {
        self.client.get_async_std_connection().await
    }

    pub fn stop_server(&mut self) {
        self.server.stop();
    }

    #[cfg(feature = "tokio-comp")]
    pub fn multiplexed_async_connection(
        &self,
    ) -> impl Future<Output = redis::RedisResult<redis::aio::MultiplexedConnection>> {
        self.multiplexed_async_connection_tokio()
    }

    #[cfg(feature = "tokio-comp")]
    pub fn multiplexed_async_connection_tokio(
        &self,
    ) -> impl Future<Output = redis::RedisResult<redis::aio::MultiplexedConnection>> {
        let client = self.client.clone();
        async move { client.get_multiplexed_tokio_connection().await }
    }
    #[cfg(feature = "async-std-comp")]
    pub fn multiplexed_async_connection_async_std(
        &self,
    ) -> impl Future<Output = redis::RedisResult<redis::aio::MultiplexedConnection>> {
        let client = self.client.clone();
        async move { client.get_multiplexed_async_std_connection().await }
    }

    pub fn get_version(&self) -> Version {
        let mut conn = self.connection();
        get_version(&mut conn)
    }
}

fn encode_iter<W>(values: &Vec<Value>, writer: &mut W, prefix: &str) -> io::Result<()>
where
    W: io::Write,
{
    write!(writer, "{}{}\r\n", prefix, values.len())?;
    for val in values.iter() {
        encode_value(val, writer)?;
    }
    Ok(())
}
fn encode_map<W>(values: &Vec<(Value, Value)>, writer: &mut W, prefix: &str) -> io::Result<()>
where
    W: io::Write,
{
    write!(writer, "{}{}\r\n", prefix, values.len())?;
    for (k, v) in values.iter() {
        encode_value(k, writer)?;
        encode_value(v, writer)?;
    }
    Ok(())
}
pub fn encode_value<W>(value: &Value, writer: &mut W) -> io::Result<()>
where
    W: io::Write,
{
    #![allow(clippy::write_with_newline)]
    match *value {
        Value::Nil => write!(writer, "$-1\r\n"),
        Value::Int(val) => write!(writer, ":{val}\r\n"),
        Value::BulkString(ref val) => {
            write!(writer, "${}\r\n", val.len())?;
            writer.write_all(val)?;
            writer.write_all(b"\r\n")
        }
        Value::Array(ref values) => encode_iter(values, writer, "*"),
        Value::Okay => write!(writer, "+OK\r\n"),
        Value::SimpleString(ref s) => write!(writer, "+{s}\r\n"),
        Value::Map(ref values) => encode_map(values, writer, "%"),
        Value::Attribute {
            ref data,
            ref attributes,
        } => {
            encode_map(attributes, writer, "|")?;
            encode_value(data, writer)?;
            Ok(())
        }
        Value::Set(ref values) => encode_iter(values, writer, "~"),
        // Value::Nil => write!(writer, "_\r\n"), //TODO is it okey to use $-1 in resp3 ?
        Value::Double(val) => write!(writer, ",{}\r\n", val),
        Value::Boolean(v) => {
            if v {
                write!(writer, "#t\r\n")
            } else {
                write!(writer, "#f\r\n")
            }
        }
        Value::VerbatimString {
            ref format,
            ref text,
        } => {
            // format is always 3 bytes
            write!(writer, "={}\r\n{}:{}\r\n", 3 + text.len(), format, text)
        }
        Value::BigNumber(ref val) => write!(writer, "({}\r\n", val),
        Value::Push { ref kind, ref data } => {
            write!(writer, ">{}\r\n+{kind}\r\n", data.len() + 1)?;
            for val in data.iter() {
                encode_value(val, writer)?;
            }
            Ok(())
        }
    }
}

#[derive(Clone, Debug)]
pub struct TlsFilePaths {
    pub(crate) redis_crt: PathBuf,
    pub(crate) redis_key: PathBuf,
    pub(crate) ca_crt: PathBuf,
}

pub fn build_keys_and_certs_for_tls(tempdir: &TempDir) -> TlsFilePaths {
    // Based on shell script in redis's server tests
    // https://github.com/redis/redis/blob/8c291b97b95f2e011977b522acf77ead23e26f55/utils/gen-test-certs.sh
    let ca_crt = tempdir.path().join("ca.crt");
    let ca_key = tempdir.path().join("ca.key");
    let ca_serial = tempdir.path().join("ca.txt");
    let redis_crt = tempdir.path().join("redis.crt");
    let redis_key = tempdir.path().join("redis.key");
    let ext_file = tempdir.path().join("openssl.cnf");

    fn make_key<S: AsRef<std::ffi::OsStr>>(name: S, size: usize) {
        process::Command::new("openssl")
            .arg("genrsa")
            .arg("-out")
            .arg(name)
            .arg(&format!("{size}"))
            .stdout(process::Stdio::null())
            .stderr(process::Stdio::null())
            .spawn()
            .expect("failed to spawn openssl")
            .wait()
            .expect("failed to create key");
    }

    // Build CA Key
    make_key(&ca_key, 4096);

    // Build redis key
    make_key(&redis_key, 2048);

    // Build CA Cert
    process::Command::new("openssl")
        .arg("req")
        .arg("-x509")
        .arg("-new")
        .arg("-nodes")
        .arg("-sha256")
        .arg("-key")
        .arg(&ca_key)
        .arg("-days")
        .arg("3650")
        .arg("-subj")
        .arg("/O=Redis Test/CN=Certificate Authority")
        .arg("-out")
        .arg(&ca_crt)
        .stdout(process::Stdio::null())
        .stderr(process::Stdio::null())
        .spawn()
        .expect("failed to spawn openssl")
        .wait()
        .expect("failed to create CA cert");

    // Build x509v3 extensions file
    fs::write(
        &ext_file,
        b"keyUsage = digitalSignature, keyEncipherment\n\
    subjectAltName = @alt_names\n\
    [alt_names]\n\
    IP.1 = 127.0.0.1\n",
    )
    .expect("failed to create x509v3 extensions file");

    // Read redis key
    let mut key_cmd = process::Command::new("openssl")
        .arg("req")
        .arg("-new")
        .arg("-sha256")
        .arg("-subj")
        .arg("/O=Redis Test/CN=Generic-cert")
        .arg("-key")
        .arg(&redis_key)
        .stdout(process::Stdio::piped())
        .stderr(process::Stdio::null())
        .spawn()
        .expect("failed to spawn openssl");

    // build redis cert
    process::Command::new("openssl")
        .arg("x509")
        .arg("-req")
        .arg("-sha256")
        .arg("-CA")
        .arg(&ca_crt)
        .arg("-CAkey")
        .arg(&ca_key)
        .arg("-CAserial")
        .arg(&ca_serial)
        .arg("-CAcreateserial")
        .arg("-days")
        .arg("365")
        .arg("-extfile")
        .arg(&ext_file)
        .arg("-out")
        .arg(&redis_crt)
        .stdin(key_cmd.stdout.take().expect("should have stdout"))
        .stdout(process::Stdio::null())
        .stderr(process::Stdio::null())
        .spawn()
        .expect("failed to spawn openssl")
        .wait()
        .expect("failed to create redis cert");

    key_cmd.wait().expect("failed to create redis key");

    TlsFilePaths {
        redis_crt,
        redis_key,
        ca_crt,
    }
}

<<<<<<< HEAD
pub type Version = (u16, u16, u16);

fn get_version(conn: &mut impl redis::ConnectionLike) -> Version {
    let info: InfoDict = redis::Cmd::new().arg("INFO").query(conn).unwrap();
    let version: String = info.get("redis_version").unwrap();
    let versions: Vec<u16> = version
        .split('.')
        .map(|version| version.parse::<u16>().unwrap())
        .collect();
    assert_eq!(versions.len(), 3);
    (versions[0], versions[1], versions[2])
}

pub fn is_major_version(expected_version: u16, version: Version) -> bool {
    expected_version <= version.0
}

pub fn is_version(expected_major_minor: (u16, u16), version: Version) -> bool {
    expected_major_minor.0 < version.0
        || (expected_major_minor.0 == version.0 && expected_major_minor.1 <= version.1)
}

#[cfg(feature = "tls-rustls")]
fn load_certs_from_file(tls_file_paths: &TlsFilePaths) -> TlsCertificates {
    let ca_file = File::open(&tls_file_paths.ca_crt).expect("Cannot open CA cert file");
    let mut root_cert_vec = Vec::new();
    BufReader::new(ca_file)
        .read_to_end(&mut root_cert_vec)
        .expect("Unable to read CA cert file");

    let cert_file = File::open(&tls_file_paths.redis_crt).expect("cannot open private cert file");
    let mut client_cert_vec = Vec::new();
    BufReader::new(cert_file)
        .read_to_end(&mut client_cert_vec)
        .expect("Unable to read client cert file");

    let key_file = File::open(&tls_file_paths.redis_key).expect("Cannot open private key file");
    let mut client_key_vec = Vec::new();
    BufReader::new(key_file)
        .read_to_end(&mut client_key_vec)
        .expect("Unable to read client key file");

    TlsCertificates {
        client_tls: Some(ClientTlsConfig {
            client_cert: client_cert_vec,
            client_key: client_key_vec,
        }),
        root_cert: Some(root_cert_vec),
    }
}

#[cfg(feature = "tls-rustls")]
pub(crate) fn build_single_client<T: redis::IntoConnectionInfo>(
    connection_info: T,
    tls_file_params: &Option<TlsFilePaths>,
    mtls_enabled: bool,
) -> redis::RedisResult<redis::Client> {
    if mtls_enabled && tls_file_params.is_some() {
        redis::Client::build_with_tls(
            connection_info,
            load_certs_from_file(
                tls_file_params
                    .as_ref()
                    .expect("Expected certificates when `tls-rustls` feature is enabled"),
            ),
        )
    } else {
        redis::Client::open(connection_info)
    }
}

#[cfg(feature = "tls-rustls")]
pub(crate) mod mtls_test {
    use super::*;
    use redis::{cluster::ClusterClient, ConnectionInfo, RedisError};

    fn clean_node_info(nodes: &[ConnectionInfo]) -> Vec<ConnectionInfo> {
        let nodes = nodes
            .iter()
            .map(|node| match node {
                ConnectionInfo {
                    addr: redis::ConnectionAddr::TcpTls { host, port, .. },
                    redis,
                } => ConnectionInfo {
                    addr: redis::ConnectionAddr::TcpTls {
                        host: host.to_owned(),
                        port: *port,
                        insecure: false,
                        tls_params: None,
                    },
                    redis: redis.clone(),
                },
                _ => node.clone(),
            })
            .collect();
        nodes
    }

    pub(crate) fn create_cluster_client_from_cluster(
        cluster: &TestClusterContext,
        mtls_enabled: bool,
    ) -> Result<ClusterClient, RedisError> {
        let server = cluster
            .cluster
            .servers
            .first()
            .expect("Expected at least 1 server");
        let tls_paths = server.tls_paths.as_ref();
        let nodes = clean_node_info(&cluster.nodes);
        let builder = redis::cluster::ClusterClientBuilder::new(nodes);
        if let Some(tls_paths) = tls_paths {
            // server-side TLS available
            if mtls_enabled {
                builder.certs(load_certs_from_file(tls_paths))
            } else {
                builder
            }
        } else {
            // server-side TLS NOT available
            builder
        }
        .build()
    }
=======
pub fn build_simple_pipeline_for_invalidation() -> Pipeline {
    let mut pipe = redis::pipe();
    pipe.cmd("GET")
        .arg("key_1")
        .ignore()
        .cmd("SET")
        .arg("key_1")
        .arg(42)
        .ignore();
    pipe
>>>>>>> c9b5c45a
}<|MERGE_RESOLUTION|>--- conflicted
+++ resolved
@@ -13,15 +13,11 @@
 
 #[cfg(feature = "aio")]
 use futures::Future;
-<<<<<<< HEAD
-use redis::{ConnectionAddr, InfoDict, Value};
+use redis::{ConnectionAddr, InfoDict, Pipeline, ProtocolVersion, RedisConnectionInfo, Value};
 
 #[cfg(feature = "tls-rustls")]
 use redis::{ClientTlsConfig, TlsCertificates};
 
-=======
-use redis::{Pipeline, ProtocolVersion, RedisConnectionInfo, Value};
->>>>>>> c9b5c45a
 use socket2::{Domain, Socket, Type};
 use tempfile::TempDir;
 
@@ -352,7 +348,10 @@
     pub fn connection_info(&self) -> redis::ConnectionInfo {
         redis::ConnectionInfo {
             addr: self.client_addr().clone(),
-            redis: Default::default(),
+            redis: RedisConnectionInfo {
+                protocol: use_protocol(),
+                ..Default::default()
+            },
         }
     }
 
@@ -405,7 +404,6 @@
         TestContext::with_modules(&[], false)
     }
 
-<<<<<<< HEAD
     #[cfg(feature = "tls-rustls")]
     pub fn new_with_mtls() -> TestContext {
         Self::with_modules(&[], true)
@@ -458,7 +456,11 @@
         }
         redis::cmd("FLUSHDB").execute(&mut con);
 
-        TestContext { server, client }
+        TestContext {
+            server,
+            client,
+            protocol: use_protocol(),
+        }
     }
 
     pub fn with_modules(modules: &[Module], mtls_enabled: bool) -> TestContext {
@@ -470,19 +472,6 @@
         #[cfg(not(feature = "tls-rustls"))]
         let client = redis::Client::open(server.connection_info()).unwrap();
 
-=======
-    pub fn with_modules(modules: &[Module]) -> TestContext {
-        let server = RedisServer::with_modules(modules);
-        let protocol = use_protocol();
-        let client = redis::Client::open(redis::ConnectionInfo {
-            addr: server.client_addr().clone(),
-            redis: RedisConnectionInfo {
-                protocol,
-                ..Default::default()
-            },
-        })
-        .unwrap();
->>>>>>> c9b5c45a
         let mut con;
 
         let millisecond = Duration::from_millis(1);
@@ -563,7 +552,7 @@
     }
 }
 
-fn encode_iter<W>(values: &Vec<Value>, writer: &mut W, prefix: &str) -> io::Result<()>
+fn encode_iter<W>(values: &[Value], writer: &mut W, prefix: &str) -> io::Result<()>
 where
     W: io::Write,
 {
@@ -573,7 +562,7 @@
     }
     Ok(())
 }
-fn encode_map<W>(values: &Vec<(Value, Value)>, writer: &mut W, prefix: &str) -> io::Result<()>
+fn encode_map<W>(values: &[(Value, Value)], writer: &mut W, prefix: &str) -> io::Result<()>
 where
     W: io::Write,
 {
@@ -610,7 +599,6 @@
             Ok(())
         }
         Value::Set(ref values) => encode_iter(values, writer, "~"),
-        // Value::Nil => write!(writer, "_\r\n"), //TODO is it okey to use $-1 in resp3 ?
         Value::Double(val) => write!(writer, ",{}\r\n", val),
         Value::Boolean(v) => {
             if v {
@@ -755,7 +743,6 @@
     }
 }
 
-<<<<<<< HEAD
 pub type Version = (u16, u16, u16);
 
 fn get_version(conn: &mut impl redis::ConnectionLike) -> Version {
@@ -879,7 +866,8 @@
         }
         .build()
     }
-=======
+}
+
 pub fn build_simple_pipeline_for_invalidation() -> Pipeline {
     let mut pipe = redis::pipe();
     pipe.cmd("GET")
@@ -890,5 +878,4 @@
         .arg(42)
         .ignore();
     pipe
->>>>>>> c9b5c45a
 }