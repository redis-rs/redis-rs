--- conflicted
+++ resolved
@@ -269,13 +269,8 @@
             .iter_servers()
             .map(RedisServer::connection_info)
             .collect();
-<<<<<<< HEAD
-        let mut builder =
-            redis::cluster::ClusterClientBuilder::new(initial_nodes).use_resp3(use_resp3);
-=======
         let mut builder = redis::cluster::ClusterClientBuilder::new(initial_nodes);
         builder = builder.use_resp3(use_resp3());
->>>>>>> 9acfee08
         builder = initializer(builder);
 
         let client = builder.build().unwrap();
