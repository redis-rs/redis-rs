--- conflicted
+++ resolved
@@ -84,7 +84,6 @@
 }
 
 #[test]
-<<<<<<< HEAD
 fn test_async_cluster_route_flush_to_specific_node() {
     let cluster = TestClusterContext::new(3, 0);
 
@@ -122,7 +121,7 @@
     let cluster = TestClusterContext::new(12, 1);
 
     let split_to_addresses_and_info = |res| -> (Vec<String>, Vec<String>) {
-        if let Value::Bulk(values) = res {
+        if let Value::Array(values) = res {
             let mut pairs: Vec<_> = values
                 .into_iter()
                 .map(|value| redis::from_redis_value::<(String, String)>(&value).unwrap())
@@ -190,7 +189,7 @@
     .unwrap();
 }
 
-=======
+#[test]
 fn test_cluster_resp3() {
     if use_protocol() == ProtocolVersion::RESP2 {
         return;
@@ -217,11 +216,13 @@
                 )
             ])
         );
-    });
+
+        Ok(())
+    })
+    .unwrap();
 }
 
 #[ignore] // TODO Handle pipe where the keys do not all go to the same node
->>>>>>> c9b5c45a
 #[test]
 fn test_async_cluster_basic_pipe() {
     let cluster = TestClusterContext::new(3, 0);
@@ -576,55 +577,30 @@
         let i = requests.fetch_add(1, atomic::Ordering::SeqCst);
 
         let is_get_cmd = contains_slice(cmd, b"GET");
-        let get_response = Err(Ok(Value::Data(b"123".to_vec())));
+        let get_response = Err(Ok(Value::BulkString(b"123".to_vec())));
         match i {
-<<<<<<< HEAD
             // Respond that the key exists on a node that does not yet have a connection:
             0 => Err(parse_redis_value(
                 format!("-MOVED 123 {name}:6380\r\n").as_bytes(),
             )),
-=======
-            // Respond that the key exists elswehere (the slot, 123, is unused in the
-            // implementation)
-            0 => Err(parse_redis_value(b"-MOVED 123\r\n")),
-            // Respond with the new masters
-            1 => Err(Ok(Value::Array(vec![
-                Value::Array(vec![
-                    Value::Int(0),
-                    Value::Int(1),
-                    Value::Array(vec![
-                        Value::BulkString(name.as_bytes().to_vec()),
-                        Value::Int(6379),
-                    ]),
-                ]),
-                Value::Array(vec![
-                    Value::Int(2),
-                    Value::Int(16383),
-                    Value::Array(vec![
-                        Value::BulkString(name.as_bytes().to_vec()),
-                        Value::Int(6380),
-                    ]),
-                ]),
-            ]))),
->>>>>>> c9b5c45a
             _ => {
                 if contains_slice(cmd, b"CLUSTER") && contains_slice(cmd, b"SLOTS") {
                     // Should not attempt to refresh slots more than once:
                     assert!(!refreshed.swap(true, Ordering::SeqCst));
-                    Err(Ok(Value::Bulk(vec![
-                        Value::Bulk(vec![
+                    Err(Ok(Value::Array(vec![
+                        Value::Array(vec![
                             Value::Int(0),
                             Value::Int(1),
-                            Value::Bulk(vec![
-                                Value::Data(name.as_bytes().to_vec()),
+                            Value::Array(vec![
+                                Value::BulkString(name.as_bytes().to_vec()),
                                 Value::Int(6379),
                             ]),
                         ]),
-                        Value::Bulk(vec![
+                        Value::Array(vec![
                             Value::Int(2),
                             Value::Int(16383),
-                            Value::Bulk(vec![
-                                Value::Data(name.as_bytes().to_vec()),
+                            Value::Array(vec![
+                                Value::BulkString(name.as_bytes().to_vec()),
                                 Value::Int(6380),
                             ]),
                         ]),
@@ -677,7 +653,7 @@
                         }
                         2 => {
                             assert!(contains_slice(cmd, b"GET"));
-                            Err(Ok(Value::Data(b"123".to_vec())))
+                            Err(Ok(Value::BulkString(b"123".to_vec())))
                         }
                         _ => panic!("Node should not be called now"),
                     },
@@ -766,7 +742,7 @@
         started.store(true, atomic::Ordering::SeqCst);
 
         if contains_slice(cmd, b"PING") {
-            return Err(Ok(Value::Status("OK".into())));
+            return Err(Ok(Value::SimpleString("OK".into())));
         }
 
         let i = requests.fetch_add(1, atomic::Ordering::SeqCst);
@@ -778,17 +754,13 @@
             )),
             1 => {
                 assert_eq!(port, 6380);
-<<<<<<< HEAD
                 assert!(contains_slice(cmd, b"ASKING"));
                 Err(Ok(Value::Okay))
             }
             2 => {
                 assert_eq!(port, 6380);
                 assert!(contains_slice(cmd, b"GET"));
-                Err(Ok(Value::Data(b"123".to_vec())))
-=======
                 Err(Ok(Value::BulkString(b"123".to_vec())))
->>>>>>> c9b5c45a
             }
             _ => {
                 panic!("Unexpected request: {:?}", cmd);
@@ -893,7 +865,7 @@
             respond_startup_with_replica_using_config(name, received_cmd, slots_config.clone())?;
             if received_cmd == packed_cmd {
                 ports_clone.lock().unwrap().push(port);
-                return Err(Ok(Value::Status("OK".into())));
+                return Err(Ok(Value::SimpleString("OK".into())));
             }
             Ok(())
         },
@@ -1070,14 +1042,14 @@
             respond_startup_with_replica_using_config(name, received_cmd, None)?;
 
             if port == 6381 {
-                return Err(Ok(Value::Bulk(vec![
+                return Err(Ok(Value::Array(vec![
                     Value::Int(0),
                     Value::Int(0),
                     Value::Int(1),
                     Value::Int(1),
                 ])));
             } else if port == 6379 {
-                return Err(Ok(Value::Bulk(vec![
+                return Err(Ok(Value::Array(vec![
                     Value::Int(0),
                     Value::Int(1),
                     Value::Int(0),
@@ -1240,7 +1212,7 @@
         move |received_cmd: &[u8], port| {
             respond_startup_with_replica_using_config(name, received_cmd, None)?;
             if port == 6381 {
-                return Err(Ok(Value::Data("foo".as_bytes().to_vec())));
+                return Err(Ok(Value::BulkString("foo".as_bytes().to_vec())));
             }
             Err(Ok(Value::Nil))
         },
@@ -1269,7 +1241,9 @@
         name,
         move |received_cmd: &[u8], port| {
             respond_startup_with_replica_using_config(name, received_cmd, None)?;
-            Err(Ok(Value::Data(format!("latency: {port}").into_bytes())))
+            Err(Ok(Value::BulkString(
+                format!("latency: {port}").into_bytes(),
+            )))
         },
     );
 
@@ -1306,7 +1280,7 @@
         name,
         move |received_cmd: &[u8], port| {
             respond_startup_with_replica_using_config(name, received_cmd, None)?;
-            Err(Ok(Value::Bulk(vec![Value::Data(
+            Err(Ok(Value::Array(vec![Value::BulkString(
                 format!("key:{port}").into_bytes(),
             )])))
         },
@@ -1345,13 +1319,15 @@
                 .iter()
                 .filter_map(|expected_key| {
                     if cmd_str.contains(expected_key) {
-                        Some(Value::Data(format!("{expected_key}-{port}").into_bytes()))
+                        Some(Value::BulkString(
+                            format!("{expected_key}-{port}").into_bytes(),
+                        ))
                     } else {
                         None
                     }
                 })
                 .collect();
-            Err(Ok(Value::Bulk(results)))
+            Err(Ok(Value::Array(results)))
         },
     );
 
@@ -1391,13 +1367,15 @@
                 .iter()
                 .filter_map(|expected_key| {
                     if cmd_str.contains(expected_key) {
-                        Some(Value::Data(format!("{expected_key}-{port}").into_bytes()))
+                        Some(Value::BulkString(
+                            format!("{expected_key}-{port}").into_bytes(),
+                        ))
                     } else {
                         None
                     }
                 })
                 .collect();
-            Err(Ok(Value::Bulk(results)))
+            Err(Ok(Value::Array(results)))
         },
     );
 
@@ -1546,7 +1524,7 @@
         name,
         move |received_cmd: &[u8], _| {
             respond_startup_with_replica_using_config(name, received_cmd, slots_config.clone())?;
-            Err(Ok(Value::Status("PONG".into())))
+            Err(Ok(Value::SimpleString("PONG".into())))
         },
     );
 
