[package]
name = "redis"
version = "0.21.3-alpha.0"
authors = ["Armin Ronacher <armin.ronacher@active-4.com>", "Jan-Erik Rediger <janerik@fnordig.de>"]
keywords = ["redis", "database"]
description = "Redis driver for Rust."
homepage = "https://github.com/mitsuhiko/redis-rs"
repository = "https://github.com/mitsuhiko/redis-rs"
documentation = "https://docs.rs/redis"
license = "BSD-3-Clause"
edition = "2018"

[package.metadata.docs.rs]
all-features = true
rustdoc-args = ["--cfg", "docsrs"]

[dependencies]
# These two are generally really common simple dependencies so it does not seem
# much of a point to optimize these, but these could in theory be removed for
# an indirection through std::Formatter.
dtoa = "0.4"
itoa = "0.4.3"

# This is a dependency that already exists in url
percent-encoding = "2.1"

# We need this for redis url parsing
url = "2.1"

# We need this for script support
sha1 = { version = ">= 0.2, < 0.7", optional = true }

combine = { version = "4.6", default-features = false, features = ["std"] }

# Only needed for AIO
bytes = { version = "1", optional = true }
futures-util = { version = "0.3.15", default-features = false, optional = true }
pin-project-lite = { version = "0.2", optional = true }
tokio-util = { version = "0.6", optional = true }
tokio = { version = "1", features = ["rt"], optional = true }

# Only needed for the connection manager
arc-swap = { version = "1.1.0", optional = true }
futures = { version = "0.3.3", optional = true }

# Only needed for the r2d2 feature
r2d2 = { version = "0.8.8", optional = true }

# Only needed for cluster
crc16 = { version = "0.4", optional = true }
rand = { version = "0.8", optional = true }
# Only needed for async_std support
async-std = { version = "1.5.0", optional = true}
async-trait = "0.1.24"

# Only needed for TLS
native-tls = { version = "0.2", optional = true }
tokio-native-tls = { version = "0.3", optional = true }
async-native-tls = { version = "0.3", optional = true }

[features]
default = ["acl", "streams", "geospatial", "script"]
acl = []
aio = ["bytes", "pin-project-lite", "futures-util", "futures-util/alloc", "futures-util/sink", "tokio/io-util", "tokio-util", "tokio-util/codec", "tokio/sync", "combine/tokio"]
geospatial = []
cluster = ["crc16", "rand"]
script = ["sha1"]
tls = ["native-tls"]
async-std-comp = ["aio", "async-std"]
async-std-tls-comp = ["async-std-comp", "async-native-tls", "tls"]
tokio-comp = ["aio", "tokio", "tokio/net"]
tokio-native-tls-comp = ["tls", "tokio-native-tls"]
connection-manager = ["arc-swap", "futures", "aio"]
streams = []


[dev-dependencies]
rand = "0.8"
socket2 = "0.3"
assert_approx_eq = "1.0"
fnv = "1.0.5"
futures = "0.3"
criterion = "0.3"
partial-io = { version = "0.3", features = ["tokio", "quickcheck"] }
quickcheck = "0.6"
<<<<<<< HEAD
tokio = { version = "0.2", features = ["rt-core", "macros", "time"] }
tempdir = "0.3"
r2d2 = { version = "0.8.8" }
=======
tokio = { version = "1", features = ["rt", "macros", "rt-multi-thread", "time"] }
tempfile = "3.2"
>>>>>>> c7e39cbb

[[test]]
name = "test_async"
required-features = ["tokio-comp"]

[[test]]
name = "test_async_async_std"
required-features = ["async-std-comp"]

[[test]]
name = "parser"
required-features = ["aio"]

[[test]]
name = "test_acl"

[[bench]]
name = "bench_basic"
harness = false
required-features = ["tokio-comp"]

[[bench]]
name = "bench_cluster"
harness = false
required-features = ["cluster"]

[[example]]
name = "async-multiplexed"
required-features = ["tokio-comp"]

[[example]]
name = "async-await"
required-features = ["aio"]

[[example]]
name = "async-pub-sub"
required-features = ["aio"]

[[example]]
name = "async-scan"
required-features = ["aio"]

[[example]]
name = "async-connection-loss"
required-features = ["connection-manager"]

[[example]]
name = "streams"
required-features = ["streams"]

[[example]]
name = "r2d2"
required-features = ["r2d2"]<|MERGE_RESOLUTION|>--- conflicted
+++ resolved
@@ -83,14 +83,9 @@
 criterion = "0.3"
 partial-io = { version = "0.3", features = ["tokio", "quickcheck"] }
 quickcheck = "0.6"
-<<<<<<< HEAD
-tokio = { version = "0.2", features = ["rt-core", "macros", "time"] }
-tempdir = "0.3"
+tokio = { version = "1", features = ["rt", "macros", "rt-multi-thread", "time"] }
+tempdir = "3.2"
 r2d2 = { version = "0.8.8" }
-=======
-tokio = { version = "1", features = ["rt", "macros", "rt-multi-thread", "time"] }
-tempfile = "3.2"
->>>>>>> c7e39cbb
 
 [[test]]
 name = "test_async"
